--- conflicted
+++ resolved
@@ -1,1302 +1,7 @@
 .container {
     max-width: 1200px;
     margin: 0 auto;
-<<<<<<< HEAD
-    padding: 1.5rem;
-}
-
-.loading,
-.error {
     padding: 2rem;
-    text-align: center;
-    font-size: 1.125rem;
-    background: linear-gradient(165deg, 
-        rgba(255, 255, 255, 0.05) 0%,
-        rgba(255, 255, 255, 0.02) 100%
-    );
-    backdrop-filter: blur(20px) saturate(180%);
-    border-radius: 16px;
-    border: 1px solid rgba(255, 255, 255, 0.08);
-    color: var(--text-color);
-}
-
-.error {
-    color: rgba(255, 76, 76, 0.95);
-    background: rgba(255, 76, 76, 0.1);
-    border-color: rgba(255, 76, 76, 0.3);
-}
-
-.proposalHeader {
-    margin-bottom: 2rem;
-    background: linear-gradient(165deg, 
-        rgba(255, 255, 255, 0.05) 0%,
-        rgba(255, 255, 255, 0.02) 100%
-    );
-    backdrop-filter: blur(20px) saturate(180%);
-    border-radius: 20px;
-    border: 1px solid rgba(255, 255, 255, 0.08);
-    padding: 2rem;
-}
-
-.headerTop {
-    display: flex;
-    justify-content: space-between;
-    align-items: center;
-    margin-bottom: 1.5rem;
-}
-
-.badges {
-    display: flex;
-    gap: 0.75rem;
-}
-
-.status {
-    padding: 0.375rem 0.75rem;
-    border-radius: 8px;
-    font-size: 0.75rem;
-    font-weight: 600;
-    text-transform: uppercase;
-    letter-spacing: 0.05em;
-}
-
-.statusProposed {
-    background: rgba(12, 242, 180, 0.15);
-    color: rgba(12, 242, 180, 0.95);
-    border: 1px solid rgba(12, 242, 180, 0.3);
-    text-shadow: 0 0 10px rgba(12, 242, 180, 0.3);
-}
-
-.statusDraft {
-    background: rgba(142, 142, 147, 0.15);
-    color: rgba(142, 142, 147, 0.95);
-    border: 1px solid rgba(142, 142, 147, 0.3);
-}
-
-.statusUnderReview {
-    background: rgba(255, 193, 7, 0.15);
-    color: rgba(255, 193, 7, 0.95);
-    border: 1px solid rgba(255, 193, 7, 0.3);
-}
-
-.statusVoting {
-    background: rgba(0, 122, 255, 0.15);
-    color: rgba(0, 122, 255, 0.95);
-    border: 1px solid rgba(0, 122, 255, 0.3);
-}
-
-.statusApproved {
-    background: rgba(12, 242, 180, 0.15);
-    color: rgba(12, 242, 180, 0.95);
-    border: 1px solid rgba(12, 242, 180, 0.3);
-    text-shadow: 0 0 10px rgba(12, 242, 180, 0.3);
-}
-
-.statusRejected {
-    background: rgba(255, 76, 76, 0.15);
-    color: rgba(255, 76, 76, 0.95);
-    border: 1px solid rgba(255, 76, 76, 0.3);
-}
-
-.fundRound {
-    padding: 0.375rem 0.75rem;
-    background: rgba(12, 242, 180, 0.08);
-    border: 1px solid rgba(12, 242, 180, 0.2);
-    border-radius: 8px;
-    font-size: 0.75rem;
-    font-weight: 500;
-    color: rgba(12, 242, 180, 0.9);
-}
-
-.backButton {
-    padding: 0.5rem 1rem;
-    background: rgba(255, 255, 255, 0.05);
-    border: 1px solid rgba(255, 255, 255, 0.1);
-    border-radius: 8px;
-    color: var(--text-color);
-    font-size: 0.875rem;
-    cursor: pointer;
-    transition: all 0.3s ease;
-}
-
-.backButton:hover {
-    background: rgba(255, 255, 255, 0.1);
-    border-color: rgba(255, 255, 255, 0.2);
-}
-
-.title {
-    font-size: 2rem;
-    font-weight: 700;
-    color: var(--text-color);
-    margin: 0 0 1rem 0;
-    line-height: 1.2;
-}
-
-.shortDescription {
-    font-size: 1.125rem;
-    color: var(--text-secondary);
-    line-height: 1.5;
-    margin: 0;
-}
-
-.content {
-    display: grid;
-    grid-template-columns: 1fr 350px;
-    gap: 2rem;
-}
-
-.mainContent {
-    display: flex;
-    flex-direction: column;
-    gap: 2rem;
-}
-
-.imageSection {
-    padding: 1.5rem;
-    text-align: center;
-}
-
-.proposalImage {
-    width: 100%;
-    height: auto;
-    border-radius: 12px;
-}
-
-.keyFeaturesSection {
-    padding: 2rem;
-    margin-bottom: 2rem;
-}
-
-.milestonesSection {
-    background: linear-gradient(165deg, 
-        rgba(255, 255, 255, 0.05) 0%,
-        rgba(255, 255, 255, 0.02) 100%
-    );
-    backdrop-filter: blur(20px) saturate(180%);
-    border-radius: 16px;
-    border: 1px solid rgba(255, 255, 255, 0.08);
-    padding: 2rem;
-    margin-bottom: 2rem;
-}
-
-.sectionHeader {
-    display: flex;
-    justify-content: space-between;
-    align-items: center;
-    margin-bottom: 2rem;
-}
-
-.sectionHeader h2 {
-    margin: 0;
-    font-size: 1.5rem;
-    font-weight: 600;
-    color: var(--text-color);
-}
-
-.featuresGrid {
-    display: grid;
-    grid-template-columns: repeat(4, 1fr);
-    gap: 1rem;
-}
-
-.featureCard {
-    background: rgba(12, 242, 180, 0.03);
-    border: 1px solid rgba(12, 242, 180, 0.08);
-    border-radius: 12px;
-    padding: 1.75rem;
-    transition: all 0.3s cubic-bezier(0.4, 0, 0.2, 1);
-    text-align: center;
-    aspect-ratio: 1 / 1.618;
-    display: flex;
-    flex-direction: column;
-    justify-content: space-between;
-    min-height: 280px;
-}
-
-.featureCard:hover {
-    background: rgba(12, 242, 180, 0.06);
-    border-color: rgba(12, 242, 180, 0.15);
-    transform: translateY(-4px);
-    box-shadow: 0 8px 32px rgba(12, 242, 180, 0.1);
-}
-
-.featureCard h3 {
-    font-size: 1.2rem;
-    font-weight: 600;
-    color: var(--text-color);
-    margin: 0 0 1rem 0;
-    line-height: 1.3;
-}
-
-.featureCard p {
-    color: var(--text-secondary);
-    font-size: 0.95rem;
-    line-height: 1.5;
-    margin: 0;
-    flex: 1;
-    display: flex;
-    align-items: center;
-}
-
-/* Feature Icons */
-.featureIcon {
-    width: 60px;
-    height: 60px;
-    margin: 0 auto 1.5rem auto;
-    position: relative;
-    display: flex;
-    align-items: center;
-    justify-content: center;
-}
-
-/* Wallet Icon - Rounded rectangle with inner elements */
-.walletIcon {
-    width: 48px;
-    height: 32px;
-    background: linear-gradient(135deg, rgba(12, 242, 180, 0.2) 0%, rgba(12, 242, 180, 0.1) 100%);
-    border: 2px solid rgba(12, 242, 180, 0.4);
-    border-radius: 8px;
-    position: relative;
-}
-
-.walletIcon::before {
-    content: '';
-    position: absolute;
-    top: 6px;
-    left: 6px;
-    right: 6px;
-    height: 2px;
-    background: rgba(12, 242, 180, 0.6);
-    border-radius: 1px;
-}
-
-.walletIcon::after {
-    content: '';
-    position: absolute;
-    top: 12px;
-    left: 6px;
-    width: 12px;
-    height: 2px;
-    background: rgba(12, 242, 180, 0.4);
-    border-radius: 1px;
-}
-
-/* Transaction Icon - Interlocking circles */
-.transactionIcon {
-    width: 50px;
-    height: 50px;
-    position: relative;
-}
-
-.transactionIcon::before {
-    content: '';
-    position: absolute;
-    top: 0;
-    left: 0;
-    width: 32px;
-    height: 32px;
-    border: 3px solid rgba(12, 242, 180, 0.4);
-    border-radius: 50%;
-    background: rgba(12, 242, 180, 0.1);
-}
-
-.transactionIcon::after {
-    content: '';
-    position: absolute;
-    top: 18px;
-    left: 18px;
-    width: 32px;
-    height: 32px;
-    border: 3px solid rgba(12, 242, 180, 0.6);
-    border-radius: 50%;
-    background: rgba(12, 242, 180, 0.05);
-}
-
-/* Security Icon - Shield shape */
-.securityIcon {
-    width: 40px;
-    height: 48px;
-    background: linear-gradient(135deg, rgba(12, 242, 180, 0.2) 0%, rgba(12, 242, 180, 0.1) 100%);
-    border: 2px solid rgba(12, 242, 180, 0.4);
-    border-radius: 20px 20px 0 0;
-    position: relative;
-    clip-path: polygon(0 0, 100% 0, 100% 70%, 50% 100%, 0 70%);
-}
-
-.securityIcon::before {
-    content: '';
-    position: absolute;
-    top: 12px;
-    left: 50%;
-    transform: translateX(-50%);
-    width: 16px;
-    height: 16px;
-    border: 2px solid rgba(12, 242, 180, 0.6);
-    border-radius: 50%;
-    background: transparent;
-}
-
-.securityIcon::after {
-    content: '';
-    position: absolute;
-    top: 20px;
-    left: 50%;
-    transform: translateX(-50%);
-    width: 6px;
-    height: 8px;
-    background: rgba(12, 242, 180, 0.6);
-    border-radius: 0 0 3px 3px;
-}
-
-/* Business Icon - Building/network structure */
-.businessIcon {
-    width: 50px;
-    height: 50px;
-    position: relative;
-}
-
-.businessIcon::before {
-    content: '';
-    position: absolute;
-    top: 8px;
-    left: 50%;
-    transform: translateX(-50%);
-    width: 20px;
-    height: 20px;
-    background: linear-gradient(135deg, rgba(12, 242, 180, 0.3) 0%, rgba(12, 242, 180, 0.1) 100%);
-    border: 2px solid rgba(12, 242, 180, 0.5);
-    border-radius: 4px;
-}
-
-.businessIcon::after {
-    content: '';
-    position: absolute;
-    bottom: 8px;
-    left: 0;
-    right: 0;
-    height: 16px;
-    background: linear-gradient(135deg, rgba(12, 242, 180, 0.2) 0%, rgba(12, 242, 180, 0.05) 100%);
-    border: 2px solid rgba(12, 242, 180, 0.4);
-    border-radius: 8px;
-    border-top: none;
-}
-
-/* Add connecting lines for business icon */
-.businessIcon {
-    background-image: 
-        linear-gradient(90deg, transparent 48%, rgba(12, 242, 180, 0.3) 49%, rgba(12, 242, 180, 0.3) 51%, transparent 52%),
-        linear-gradient(0deg, transparent 48%, rgba(12, 242, 180, 0.3) 49%, rgba(12, 242, 180, 0.3) 51%, transparent 52%);
-    background-position: center 28px, 25px center;
-    background-size: 100% 2px, 2px 100%;
-    background-repeat: no-repeat;
-}
-
-/* Icon hover animations */
-.featureCard:hover .featureIcon {
-    transform: scale(1.1);
-    transition: transform 0.3s cubic-bezier(0.4, 0, 0.2, 1);
-}
-
-.featureCard:hover .walletIcon,
-.featureCard:hover .transactionIcon,
-.featureCard:hover .securityIcon,
-.featureCard:hover .businessIcon {
-    filter: brightness(1.2);
-    transition: filter 0.3s ease;
-}
-
-.featureCard:hover .walletIcon::before,
-.featureCard:hover .walletIcon::after {
-    background: rgba(12, 242, 180, 0.8);
-}
-
-.featureCard:hover .transactionIcon::before {
-    border-color: rgba(12, 242, 180, 0.6);
-    background: rgba(12, 242, 180, 0.15);
-}
-
-.featureCard:hover .transactionIcon::after {
-    border-color: rgba(12, 242, 180, 0.8);
-    background: rgba(12, 242, 180, 0.1);
-}
-
-.featureCard:hover .securityIcon::before,
-.featureCard:hover .securityIcon::after {
-    border-color: rgba(12, 242, 180, 0.8);
-    background: rgba(12, 242, 180, 0.8);
-}
-
-.featureCard:hover .businessIcon::before {
-    border-color: rgba(12, 242, 180, 0.7);
-    background: linear-gradient(135deg, rgba(12, 242, 180, 0.4) 0%, rgba(12, 242, 180, 0.2) 100%);
-}
-
-.featureCard:hover .businessIcon::after {
-    border-color: rgba(12, 242, 180, 0.6);
-    background: linear-gradient(135deg, rgba(12, 242, 180, 0.3) 0%, rgba(12, 242, 180, 0.1) 100%);
-}
-
-/* New Wallet Icons - Enhanced Complex Versions */
-/* Interface Icon - Multi-chain network hub */
-.interfaceIcon {
-    width: 52px;
-    height: 52px;
-    position: relative;
-    background: radial-gradient(circle at center, rgba(12, 242, 180, 0.1) 0%, transparent 70%);
-    border-radius: 50%;
-}
-
-.interfaceIcon::before {
-    content: '';
-    position: absolute;
-    top: 50%;
-    left: 50%;
-    transform: translate(-50%, -50%);
-    width: 16px;
-    height: 16px;
-    background: linear-gradient(135deg, rgba(12, 242, 180, 0.4) 0%, rgba(12, 242, 180, 0.6) 100%);
-    border: 2px solid rgba(12, 242, 180, 0.8);
-    border-radius: 50%;
-    box-shadow: 
-        0 0 0 8px rgba(12, 242, 180, 0.1),
-        0 0 0 16px rgba(12, 242, 180, 0.05);
-}
-
-.interfaceIcon::after {
-    content: '';
-    position: absolute;
-    top: 6px;
-    left: 6px;
-    width: 8px;
-    height: 8px;
-    background: rgba(12, 242, 180, 0.5);
-    border: 1px solid rgba(12, 242, 180, 0.7);
-    border-radius: 50%;
-    box-shadow: 
-        34px 0 0 rgba(12, 242, 180, 0.5),
-        34px 0 0 0 1px rgba(12, 242, 180, 0.7),
-        17px 34px 0 rgba(12, 242, 180, 0.4),
-        17px 34px 0 0 1px rgba(12, 242, 180, 0.6),
-        0 34px 0 rgba(12, 242, 180, 0.4),
-        0 34px 0 0 1px rgba(12, 242, 180, 0.6);
-}
-
-.interfaceIcon {
-    background-image: 
-        linear-gradient(45deg, transparent 48%, rgba(12, 242, 180, 0.3) 49%, rgba(12, 242, 180, 0.3) 51%, transparent 52%),
-        linear-gradient(-45deg, transparent 48%, rgba(12, 242, 180, 0.3) 49%, rgba(12, 242, 180, 0.3) 51%, transparent 52%),
-        linear-gradient(135deg, transparent 48%, rgba(12, 242, 180, 0.2) 49%, rgba(12, 242, 180, 0.2) 51%, transparent 52%),
-        linear-gradient(-135deg, transparent 48%, rgba(12, 242, 180, 0.2) 49%, rgba(12, 242, 180, 0.2) 51%, transparent 52%);
-    background-position: center, center, center, center;
-    background-size: 35px 1px, 35px 1px, 35px 1px, 35px 1px;
-    background-repeat: no-repeat;
-}
-
-/* Core Module Icon - Layered security vault */
-.coreModuleIcon {
-    width: 50px;
-    height: 50px;
-    position: relative;
-    background: conic-gradient(from 0deg, rgba(12, 242, 180, 0.2) 0%, rgba(12, 242, 180, 0.1) 50%, rgba(12, 242, 180, 0.2) 100%);
-    border: 2px solid rgba(12, 242, 180, 0.4);
-    border-radius: 50%;
-}
-
-.coreModuleIcon::before {
-    content: '';
-    position: absolute;
-    top: 50%;
-    left: 50%;
-    transform: translate(-50%, -50%);
-    width: 32px;
-    height: 32px;
-    background: linear-gradient(135deg, rgba(12, 242, 180, 0.3) 0%, rgba(12, 242, 180, 0.1) 100%);
-    border: 2px solid rgba(12, 242, 180, 0.6);
-    clip-path: polygon(25% 0%, 75% 0%, 100% 50%, 75% 100%, 25% 100%, 0% 50%);
-}
-
-.coreModuleIcon::after {
-    content: '';
-    position: absolute;
-    top: 50%;
-    left: 50%;
-    transform: translate(-50%, -50%);
-    width: 18px;
-    height: 18px;
-    background: rgba(12, 242, 180, 0.4);
-    border: 1px solid rgba(12, 242, 180, 0.8);
-    clip-path: polygon(25% 0%, 75% 0%, 100% 50%, 75% 100%, 25% 100%, 0% 50%);
-}
-
-.coreModuleIcon {
-    background-image: 
-        radial-gradient(circle at 15% 15%, rgba(12, 242, 180, 0.3) 2px, transparent 3px),
-        radial-gradient(circle at 85% 15%, rgba(12, 242, 180, 0.3) 2px, transparent 3px),
-        radial-gradient(circle at 15% 85%, rgba(12, 242, 180, 0.3) 2px, transparent 3px),
-        radial-gradient(circle at 85% 85%, rgba(12, 242, 180, 0.3) 2px, transparent 3px);
-}
-
-/* Developer Icon - Advanced code editor */
-.developerIcon {
-    width: 52px;
-    height: 40px;
-    position: relative;
-    background: linear-gradient(135deg, rgba(12, 242, 180, 0.15) 0%, rgba(12, 242, 180, 0.05) 100%);
-    border: 2px solid rgba(12, 242, 180, 0.4);
-    border-radius: 8px;
-}
-
-.developerIcon::before {
-    content: '';
-    position: absolute;
-    top: 6px;
-    left: 6px;
-    width: 12px;
-    height: 12px;
-    background: transparent;
-    border-left: 3px solid rgba(12, 242, 180, 0.7);
-    border-top: 3px solid rgba(12, 242, 180, 0.7);
-    transform: rotate(-45deg);
-}
-
-.developerIcon::after {
-    content: '';
-    position: absolute;
-    top: 6px;
-    right: 6px;
-    width: 12px;
-    height: 12px;
-    background: transparent;
-    border-right: 3px solid rgba(12, 242, 180, 0.7);
-    border-top: 3px solid rgba(12, 242, 180, 0.7);
-    transform: rotate(45deg);
-}
-
-.developerIcon {
-    background-image: 
-        linear-gradient(90deg, rgba(12, 242, 180, 0.4) 0%, rgba(12, 242, 180, 0.4) 2px, transparent 2px, transparent 6px, rgba(12, 242, 180, 0.3) 6px, rgba(12, 242, 180, 0.3) 14px, transparent 14px, transparent 18px, rgba(12, 242, 180, 0.4) 18px, rgba(12, 242, 180, 0.4) 24px, transparent 24px),
-        linear-gradient(90deg, transparent 8px, rgba(12, 242, 180, 0.3) 8px, rgba(12, 242, 180, 0.3) 16px, transparent 16px, transparent 20px, rgba(12, 242, 180, 0.4) 20px, rgba(12, 242, 180, 0.4) 28px, transparent 28px),
-        linear-gradient(90deg, rgba(12, 242, 180, 0.5) 0%, rgba(12, 242, 180, 0.5) 4px, transparent 4px, transparent 12px, rgba(12, 242, 180, 0.3) 12px, rgba(12, 242, 180, 0.3) 20px, transparent 20px);
-    background-position: 8px 16px, 8px 20px, 8px 24px;
-    background-size: 36px 2px, 36px 2px, 36px 2px;
-    background-repeat: no-repeat;
-}
-
-/* Package Icon - NPM package with detailed structure */
-.packageIcon {
-    width: 48px;
-    height: 48px;
-    position: relative;
-    background: linear-gradient(135deg, rgba(12, 242, 180, 0.2) 0%, rgba(12, 242, 180, 0.1) 100%);
-    border: 2px solid rgba(12, 242, 180, 0.4);
-    border-radius: 12px;
-}
-
-.packageIcon::before {
-    content: '';
-    position: absolute;
-    top: 8px;
-    left: 8px;
-    right: 8px;
-    height: 12px;
-    background: linear-gradient(90deg, rgba(12, 242, 180, 0.4) 0%, rgba(12, 242, 180, 0.6) 50%, rgba(12, 242, 180, 0.4) 100%);
-    border: 1px solid rgba(12, 242, 180, 0.6);
-    border-radius: 4px;
-    box-shadow: 0 2px 0 rgba(12, 242, 180, 0.2);
-}
-
-.packageIcon::after {
-    content: '';
-    position: absolute;
-    bottom: 8px;
-    left: 8px;
-    right: 8px;
-    top: 28px;
-    background: 
-        linear-gradient(90deg, transparent 0%, transparent 20%, rgba(12, 242, 180, 0.3) 20%, rgba(12, 242, 180, 0.3) 80%, transparent 80%),
-        linear-gradient(0deg, rgba(12, 242, 180, 0.2) 0%, rgba(12, 242, 180, 0.1) 100%);
-    border: 1px solid rgba(12, 242, 180, 0.3);
-    border-radius: 4px;
-}
-
-.packageIcon {
-    background-image: 
-        radial-gradient(circle at 50% 50%, rgba(12, 242, 180, 0.6) 1px, transparent 2px),
-        linear-gradient(45deg, transparent 46%, rgba(12, 242, 180, 0.2) 47%, rgba(12, 242, 180, 0.2) 53%, transparent 54%),
-        linear-gradient(-45deg, transparent 46%, rgba(12, 242, 180, 0.2) 47%, rgba(12, 242, 180, 0.2) 53%, transparent 54%);
-    background-position: center 14px, center, center;
-    background-size: 4px 4px, 20px 20px, 20px 20px;
-    background-repeat: no-repeat;
-}
-
-/* New Tx Class Icons - Enhanced Complex Versions */
-/* Unify Icon - Advanced convergence system */
-.unifyIcon {
-    width: 52px;
-    height: 44px;
-    position: relative;
-    background: radial-gradient(ellipse at center, rgba(12, 242, 180, 0.1) 0%, transparent 70%);
-}
-
-.unifyIcon::before {
-    content: '';
-    position: absolute;
-    top: 8px;
-    left: 0;
-    width: 18px;
-    height: 18px;
-    background: linear-gradient(135deg, rgba(12, 242, 180, 0.4) 0%, rgba(12, 242, 180, 0.2) 100%);
-    border: 2px solid rgba(12, 242, 180, 0.6);
-    border-radius: 4px;
-    box-shadow: 
-        0 0 0 2px rgba(12, 242, 180, 0.2),
-        34px 0 0 rgba(12, 242, 180, 0.4),
-        34px 0 0 0 2px rgba(12, 242, 180, 0.6),
-        34px 0 0 2px rgba(12, 242, 180, 0.2);
-}
-
-.unifyIcon::after {
-    content: '';
-    position: absolute;
-    bottom: 8px;
-    left: 50%;
-    transform: translateX(-50%);
-    width: 24px;
-    height: 20px;
-    background: linear-gradient(135deg, rgba(12, 242, 180, 0.5) 0%, rgba(12, 242, 180, 0.3) 100%);
-    border: 2px solid rgba(12, 242, 180, 0.7);
-    border-radius: 6px;
-    box-shadow: 0 0 0 2px rgba(12, 242, 180, 0.3);
-}
-
-.unifyIcon {
-    background-image: 
-        linear-gradient(135deg, transparent 48%, rgba(12, 242, 180, 0.4) 49%, rgba(12, 242, 180, 0.4) 51%, transparent 52%),
-        linear-gradient(45deg, transparent 48%, rgba(12, 242, 180, 0.4) 49%, rgba(12, 242, 180, 0.4) 51%, transparent 52%),
-        radial-gradient(circle at 50% 75%, rgba(12, 242, 180, 0.3) 2px, transparent 3px);
-    background-position: 13px 13px, 39px 13px, center;
-    background-size: 26px 2px, 26px 2px, 4px 4px;
-    background-repeat: no-repeat;
-}
-
-/* Tx Class Icon - Advanced modular architecture */
-.txClassIcon {
-    width: 50px;
-    height: 50px;
-    position: relative;
-    background: conic-gradient(from 45deg, rgba(12, 242, 180, 0.15) 0%, rgba(12, 242, 180, 0.05) 50%, rgba(12, 242, 180, 0.15) 100%);
-    border: 2px solid rgba(12, 242, 180, 0.3);
-    border-radius: 12px;
-}
-
-.txClassIcon::before {
-    content: '';
-    position: absolute;
-    top: 6px;
-    left: 6px;
-    width: 16px;
-    height: 16px;
-    background: linear-gradient(135deg, rgba(12, 242, 180, 0.4) 0%, rgba(12, 242, 180, 0.2) 100%);
-    border: 1px solid rgba(12, 242, 180, 0.6);
-    border-radius: 6px;
-    box-shadow: 
-        22px 0 0 rgba(12, 242, 180, 0.3),
-        22px 0 0 0 1px rgba(12, 242, 180, 0.5),
-        0 22px 0 rgba(12, 242, 180, 0.3),
-        0 22px 0 0 1px rgba(12, 242, 180, 0.5),
-        22px 22px 0 rgba(12, 242, 180, 0.5),
-        22px 22px 0 0 1px rgba(12, 242, 180, 0.7);
-}
-
-.txClassIcon::after {
-    content: '';
-    position: absolute;
-    top: 50%;
-    left: 50%;
-    transform: translate(-50%, -50%);
-    width: 8px;
-    height: 8px;
-    background: rgba(12, 242, 180, 0.8);
-    border-radius: 50%;
-    box-shadow: 
-        0 0 0 4px rgba(12, 242, 180, 0.2),
-        0 0 0 8px rgba(12, 242, 180, 0.1);
-}
-
-.txClassIcon {
-    background-image: 
-        linear-gradient(90deg, transparent 48%, rgba(12, 242, 180, 0.3) 49%, rgba(12, 242, 180, 0.3) 51%, transparent 52%),
-        linear-gradient(0deg, transparent 48%, rgba(12, 242, 180, 0.3) 49%, rgba(12, 242, 180, 0.3) 51%, transparent 52%);
-    background-position: center, center;
-    background-size: 38px 1px, 1px 38px;
-    background-repeat: no-repeat;
-}
-
-/* Docs Icon - Advanced documentation system */
-.docsIcon {
-    width: 44px;
-    height: 50px;
-    position: relative;
-    background: linear-gradient(135deg, rgba(12, 242, 180, 0.2) 0%, rgba(12, 242, 180, 0.1) 100%);
-    border: 2px solid rgba(12, 242, 180, 0.4);
-    border-radius: 8px;
-    clip-path: polygon(0 0, 85% 0, 100% 15%, 100% 100%, 0 100%);
-}
-
-.docsIcon::before {
-    content: '';
-    position: absolute;
-    top: 12px;
-    left: 8px;
-    right: 12px;
-    height: 3px;
-    background: linear-gradient(90deg, rgba(12, 242, 180, 0.7) 0%, rgba(12, 242, 180, 0.4) 100%);
-    border-radius: 1px;
-    box-shadow: 
-        0 6px 0 rgba(12, 242, 180, 0.5),
-        0 12px 0 rgba(12, 242, 180, 0.4),
-        0 18px 0 rgba(12, 242, 180, 0.3),
-        0 24px 0 rgba(12, 242, 180, 0.3);
-}
-
-.docsIcon::after {
-    content: '';
-    position: absolute;
-    top: 0;
-    right: 0;
-    width: 12px;
-    height: 12px;
-    background: linear-gradient(135deg, rgba(12, 242, 180, 0.3) 0%, rgba(12, 242, 180, 0.5) 100%);
-    border: 1px solid rgba(12, 242, 180, 0.6);
-    clip-path: polygon(0 0, 0 100%, 100% 100%);
-}
-
-.docsIcon {
-    background-image: 
-        radial-gradient(circle at 20% 70%, rgba(12, 242, 180, 0.4) 1px, transparent 2px),
-        radial-gradient(circle at 30% 80%, rgba(12, 242, 180, 0.3) 1px, transparent 2px),
-        linear-gradient(45deg, transparent 85%, rgba(12, 242, 180, 0.2) 86%, rgba(12, 242, 180, 0.2) 100%);
-    background-position: left bottom, left bottom, top right;
-    background-size: 8px 8px, 8px 8px, 15px 15px;
-    background-repeat: no-repeat;
-}
-
-/* Experience Icon - Advanced UX optimization */
-.experienceIcon {
-    width: 52px;
-    height: 52px;
-    position: relative;
-    background: radial-gradient(circle at 30% 30%, rgba(12, 242, 180, 0.15) 0%, transparent 70%);
-    border-radius: 50%;
-}
-
-.experienceIcon::before {
-    content: '';
-    position: absolute;
-    top: 8px;
-    left: 8px;
-    width: 24px;
-    height: 24px;
-    background: linear-gradient(135deg, rgba(12, 242, 180, 0.3) 0%, rgba(12, 242, 180, 0.1) 100%);
-    border: 2px solid rgba(12, 242, 180, 0.6);
-    border-radius: 50%;
-    box-shadow: 
-        0 0 0 4px rgba(12, 242, 180, 0.1),
-        0 0 0 8px rgba(12, 242, 180, 0.05);
-}
-
-.experienceIcon::after {
-    content: '';
-    position: absolute;
-    bottom: 6px;
-    right: 6px;
-    width: 16px;
-    height: 16px;
-    background: rgba(12, 242, 180, 0.6);
-    border: 2px solid rgba(12, 242, 180, 0.8);
-    border-radius: 50%;
-    box-shadow: 
-        -6px -6px 0 -4px rgba(12, 242, 180, 0.4),
-        -12px -12px 0 -8px rgba(12, 242, 180, 0.2);
-}
-
-.experienceIcon {
-    background-image: 
-        linear-gradient(45deg, transparent 48%, rgba(12, 242, 180, 0.3) 49%, rgba(12, 242, 180, 0.3) 51%, transparent 52%),
-        linear-gradient(-45deg, transparent 48%, rgba(12, 242, 180, 0.3) 49%, rgba(12, 242, 180, 0.3) 51%, transparent 52%),
-        radial-gradient(circle at 75% 25%, rgba(12, 242, 180, 0.4) 2px, transparent 3px),
-        radial-gradient(circle at 25% 75%, rgba(12, 242, 180, 0.3) 1px, transparent 2px);
-    background-position: 20px 20px, 20px 20px, top right, bottom left;
-    background-size: 16px 1px, 16px 1px, 4px 4px, 4px 4px;
-    background-repeat: no-repeat;
-}
-
-/* Midnight Icons */
-/* Token Icon - Coin stack */
-.tokenIcon {
-    width: 40px;
-    height: 48px;
-    position: relative;
-}
-
-.tokenIcon::before {
-    content: '';
-    position: absolute;
-    top: 0;
-    left: 0;
-    width: 40px;
-    height: 12px;
-    background: rgba(12, 242, 180, 0.3);
-    border: 2px solid rgba(12, 242, 180, 0.6);
-    border-radius: 50%;
-}
-
-.tokenIcon::after {
-    content: '';
-    position: absolute;
-    top: 8px;
-    left: 0;
-    width: 40px;
-    height: 12px;
-    background: rgba(12, 242, 180, 0.2);
-    border: 2px solid rgba(12, 242, 180, 0.4);
-    border-radius: 50%;
-}
-
-.tokenIcon {
-    background-image: 
-        ellipse(20px 6px at 50% 90%);
-    background: radial-gradient(ellipse 20px 6px at 50% 90%, rgba(12, 242, 180, 0.1) 0%, transparent 70%);
-    border-bottom: 2px solid rgba(12, 242, 180, 0.3);
-    border-radius: 0 0 50% 50%;
-}
-
-/* Staking Icon - Stacked bars */
-.stakingIcon {
-    width: 44px;
-    height: 44px;
-    position: relative;
-    display: flex;
-    align-items: flex-end;
-    justify-content: space-between;
-    padding: 0 4px 4px 4px;
-}
-
-.stakingIcon::before {
-    content: '';
-    width: 8px;
-    height: 20px;
-    background: rgba(12, 242, 180, 0.4);
-    border: 1px solid rgba(12, 242, 180, 0.6);
-    border-radius: 2px;
-}
-
-.stakingIcon::after {
-    content: '';
-    width: 8px;
-    height: 32px;
-    background: rgba(12, 242, 180, 0.3);
-    border: 1px solid rgba(12, 242, 180, 0.5);
-    border-radius: 2px;
-}
-
-.stakingIcon {
-    background-image: 
-        linear-gradient(to top, rgba(12, 242, 180, 0.2) 0%, rgba(12, 242, 180, 0.2) 50%, transparent 50%);
-    background-position: 16px bottom;
-    background-size: 8px 28px;
-    background-repeat: no-repeat;
-    border: 1px solid rgba(12, 242, 180, 0.4);
-    border-radius: 4px;
-}
-
-/* Identity Icon - ID card */
-.identityIcon {
-    width: 44px;
-    height: 32px;
-    background: linear-gradient(135deg, rgba(12, 242, 180, 0.2) 0%, rgba(12, 242, 180, 0.1) 100%);
-    border: 2px solid rgba(12, 242, 180, 0.4);
-    border-radius: 6px;
-    position: relative;
-}
-
-.identityIcon::before {
-    content: '';
-    position: absolute;
-    top: 4px;
-    left: 4px;
-    width: 12px;
-    height: 12px;
-    background: rgba(12, 242, 180, 0.3);
-    border: 1px solid rgba(12, 242, 180, 0.6);
-    border-radius: 50%;
-}
-
-.identityIcon::after {
-    content: '';
-    position: absolute;
-    top: 6px;
-    right: 4px;
-    width: 20px;
-    height: 2px;
-    background: rgba(12, 242, 180, 0.5);
-    border-radius: 1px;
-    box-shadow: 0 4px 0 rgba(12, 242, 180, 0.4);
-}
-
-/* Oracle Icon - Signal waves */
-.oracleIcon {
-    width: 48px;
-    height: 48px;
-    position: relative;
-}
-
-.oracleIcon::before {
-    content: '';
-    position: absolute;
-    top: 50%;
-    left: 50%;
-    transform: translate(-50%, -50%);
-    width: 8px;
-    height: 8px;
-    background: rgba(12, 242, 180, 0.8);
-    border-radius: 50%;
-    box-shadow: 
-        0 0 0 6px rgba(12, 242, 180, 0.3),
-        0 0 0 12px rgba(12, 242, 180, 0.2),
-        0 0 0 18px rgba(12, 242, 180, 0.1);
-}
-
-/* Mimir Icons */
-/* AI Docs Icon - Document with brain pattern */
-.aiDocsIcon {
-    width: 36px;
-    height: 44px;
-    background: linear-gradient(135deg, rgba(12, 242, 180, 0.2) 0%, rgba(12, 242, 180, 0.1) 100%);
-    border: 2px solid rgba(12, 242, 180, 0.4);
-    border-radius: 4px;
-    position: relative;
-}
-
-.aiDocsIcon::before {
-    content: '';
-    position: absolute;
-    top: 8px;
-    left: 6px;
-    width: 8px;
-    height: 8px;
-    background: rgba(12, 242, 180, 0.6);
-    border-radius: 50%;
-    box-shadow: 
-        10px 0 0 -2px rgba(12, 242, 180, 0.4),
-        5px 6px 0 -2px rgba(12, 242, 180, 0.4),
-        10px 12px 0 -2px rgba(12, 242, 180, 0.3);
-}
-
-/* RAG Icon - Network with retrieval nodes */
-.ragIcon {
-    width: 50px;
-    height: 50px;
-    position: relative;
-}
-
-.ragIcon::before {
-    content: '';
-    position: absolute;
-    top: 8px;
-    left: 50%;
-    transform: translateX(-50%);
-    width: 16px;
-    height: 16px;
-    background: rgba(12, 242, 180, 0.3);
-    border: 2px solid rgba(12, 242, 180, 0.6);
-    border-radius: 50%;
-}
-
-.ragIcon::after {
-    content: '';
-    position: absolute;
-    bottom: 8px;
-    left: 8px;
-    width: 12px;
-    height: 12px;
-    background: rgba(12, 242, 180, 0.2);
-    border: 2px solid rgba(12, 242, 180, 0.4);
-    border-radius: 50%;
-}
-
-.ragIcon {
-    background-image: 
-        linear-gradient(45deg, transparent 48%, rgba(12, 242, 180, 0.3) 49%, rgba(12, 242, 180, 0.3) 51%, transparent 52%);
-    background-position: 16px 16px;
-    background-size: 20px 20px;
-    background-repeat: no-repeat;
-}
-
-.ragIcon {
-    background-image: 
-        linear-gradient(135deg, transparent 48%, rgba(12, 242, 180, 0.3) 49%, rgba(12, 242, 180, 0.3) 51%, transparent 52%),
-        radial-gradient(circle at 75% 75%, rgba(12, 242, 180, 0.2) 25%, transparent 26%);
-    background-position: center, bottom right;
-    background-size: 24px 24px, 12px 12px;
-    background-repeat: no-repeat;
-}
-
-/* MCP Icon - Protocol connection */
-.mcpIcon {
-    width: 48px;
-    height: 36px;
-    position: relative;
-}
-
-.mcpIcon::before {
-    content: '';
-    position: absolute;
-    top: 0;
-    left: 0;
-    width: 16px;
-    height: 16px;
-    background: rgba(12, 242, 180, 0.3);
-    border: 2px solid rgba(12, 242, 180, 0.6);
-    border-radius: 4px;
-}
-
-.mcpIcon::after {
-    content: '';
-    position: absolute;
-    top: 0;
-    right: 0;
-    width: 16px;
-    height: 16px;
-    background: rgba(12, 242, 180, 0.3);
-    border: 2px solid rgba(12, 242, 180, 0.6);
-    border-radius: 4px;
-}
-
-.mcpIcon {
-    background-image: 
-        linear-gradient(90deg, transparent 0%, transparent 35%, rgba(12, 242, 180, 0.4) 40%, rgba(12, 242, 180, 0.4) 60%, transparent 65%, transparent 100%);
-    background-position: center;
-    background-size: 100% 3px;
-    background-repeat: no-repeat;
-}
-
-/* Testing Icon - Checkmarks in grid */
-.testingIcon {
-    width: 44px;
-    height: 44px;
-    position: relative;
-    display: grid;
-    grid-template-columns: 1fr 1fr;
-    grid-template-rows: 1fr 1fr;
-    gap: 4px;
-    padding: 4px;
-}
-
-.testingIcon::before {
-    content: '';
-    background: rgba(12, 242, 180, 0.2);
-    border: 1px solid rgba(12, 242, 180, 0.4);
-    border-radius: 4px;
-    position: relative;
-}
-
-.testingIcon::after {
-    content: '';
-    background: rgba(12, 242, 180, 0.3);
-    border: 1px solid rgba(12, 242, 180, 0.5);
-    border-radius: 4px;
-}
-
-.testingIcon {
-    background-image: 
-        linear-gradient(45deg, transparent 40%, rgba(12, 242, 180, 0.6) 45%, rgba(12, 242, 180, 0.6) 50%, transparent 55%),
-        linear-gradient(-45deg, transparent 40%, rgba(12, 242, 180, 0.6) 45%, rgba(12, 242, 180, 0.6) 50%, transparent 55%);
-    background-position: 8px 8px, 28px 28px;
-    background-size: 8px 8px, 8px 8px;
-    background-repeat: no-repeat;
-}
-
-/* Hover effects for enhanced new wallet icons */
-.featureCard:hover .interfaceIcon {
-    background: radial-gradient(circle at center, rgba(12, 242, 180, 0.2) 0%, transparent 70%);
-}
-
-.featureCard:hover .interfaceIcon::before {
-    background: linear-gradient(135deg, rgba(12, 242, 180, 0.6) 0%, rgba(12, 242, 180, 0.8) 100%);
-    border-color: rgba(12, 242, 180, 1);
-    box-shadow: 
-        0 0 0 8px rgba(12, 242, 180, 0.15),
-        0 0 0 16px rgba(12, 242, 180, 0.08);
-}
-
-.featureCard:hover .interfaceIcon::after {
-    background: rgba(12, 242, 180, 0.7);
-    border-color: rgba(12, 242, 180, 0.9);
-    box-shadow: 
-        34px 0 0 rgba(12, 242, 180, 0.7),
-        34px 0 0 0 1px rgba(12, 242, 180, 0.9),
-        17px 34px 0 rgba(12, 242, 180, 0.6),
-        17px 34px 0 0 1px rgba(12, 242, 180, 0.8),
-        0 34px 0 rgba(12, 242, 180, 0.6),
-        0 34px 0 0 1px rgba(12, 242, 180, 0.8);
-}
-
-.featureCard:hover .coreModuleIcon {
-    background: conic-gradient(from 0deg, rgba(12, 242, 180, 0.3) 0%, rgba(12, 242, 180, 0.2) 50%, rgba(12, 242, 180, 0.3) 100%);
-    border-color: rgba(12, 242, 180, 0.6);
-}
-
-.featureCard:hover .coreModuleIcon::before {
-    background: linear-gradient(135deg, rgba(12, 242, 180, 0.4) 0%, rgba(12, 242, 180, 0.2) 100%);
-    border-color: rgba(12, 242, 180, 0.8);
-}
-
-.featureCard:hover .coreModuleIcon::after {
-    background: rgba(12, 242, 180, 0.6);
-    border-color: rgba(12, 242, 180, 1);
-}
-
-.featureCard:hover .developerIcon {
-    background: linear-gradient(135deg, rgba(12, 242, 180, 0.2) 0%, rgba(12, 242, 180, 0.1) 100%);
-    border-color: rgba(12, 242, 180, 0.6);
-}
-
-.featureCard:hover .developerIcon::before {
-    border-left-color: rgba(12, 242, 180, 0.9);
-    border-top-color: rgba(12, 242, 180, 0.9);
-}
-
-.featureCard:hover .developerIcon::after {
-    border-right-color: rgba(12, 242, 180, 0.9);
-    border-top-color: rgba(12, 242, 180, 0.9);
-}
-
-.featureCard:hover .packageIcon {
-    background: linear-gradient(135deg, rgba(12, 242, 180, 0.25) 0%, rgba(12, 242, 180, 0.15) 100%);
-    border-color: rgba(12, 242, 180, 0.6);
-}
-
-.featureCard:hover .packageIcon::before {
-    background: linear-gradient(90deg, rgba(12, 242, 180, 0.6) 0%, rgba(12, 242, 180, 0.8) 50%, rgba(12, 242, 180, 0.6) 100%);
-    border-color: rgba(12, 242, 180, 0.8);
-}
-
-.featureCard:hover .packageIcon::after {
-    background: 
-        linear-gradient(90deg, transparent 0%, transparent 20%, rgba(12, 242, 180, 0.5) 20%, rgba(12, 242, 180, 0.5) 80%, transparent 80%),
-        linear-gradient(0deg, rgba(12, 242, 180, 0.3) 0%, rgba(12, 242, 180, 0.2) 100%);
-    border-color: rgba(12, 242, 180, 0.5);
-}
-
-/* Enhanced hover effects for new Tx Class icons */
-.featureCard:hover .unifyIcon {
-    background: radial-gradient(ellipse at center, rgba(12, 242, 180, 0.15) 0%, transparent 70%);
-}
-
-.featureCard:hover .unifyIcon::before {
-    background: linear-gradient(135deg, rgba(12, 242, 180, 0.6) 0%, rgba(12, 242, 180, 0.4) 100%);
-    border-color: rgba(12, 242, 180, 0.8);
-    box-shadow: 
-        0 0 0 2px rgba(12, 242, 180, 0.3),
-        34px 0 0 rgba(12, 242, 180, 0.6),
-        34px 0 0 0 2px rgba(12, 242, 180, 0.8),
-        34px 0 0 2px rgba(12, 242, 180, 0.3);
-}
-
-.featureCard:hover .unifyIcon::after {
-    background: linear-gradient(135deg, rgba(12, 242, 180, 0.7) 0%, rgba(12, 242, 180, 0.5) 100%);
-    border-color: rgba(12, 242, 180, 0.9);
-    box-shadow: 0 0 0 2px rgba(12, 242, 180, 0.4);
-}
-
-.featureCard:hover .txClassIcon {
-    background: conic-gradient(from 45deg, rgba(12, 242, 180, 0.2) 0%, rgba(12, 242, 180, 0.1) 50%, rgba(12, 242, 180, 0.2) 100%);
-    border-color: rgba(12, 242, 180, 0.5);
-}
-
-.featureCard:hover .txClassIcon::before {
-    background: linear-gradient(135deg, rgba(12, 242, 180, 0.6) 0%, rgba(12, 242, 180, 0.4) 100%);
-    border-color: rgba(12, 242, 180, 0.8);
-    box-shadow: 
-        22px 0 0 rgba(12, 242, 180, 0.5),
-        22px 0 0 0 1px rgba(12, 242, 180, 0.7),
-        0 22px 0 rgba(12, 242, 180, 0.5),
-        0 22px 0 0 1px rgba(12, 242, 180, 0.7),
-        22px 22px 0 rgba(12, 242, 180, 0.7),
-        22px 22px 0 0 1px rgba(12, 242, 180, 0.9);
-}
-
-.featureCard:hover .txClassIcon::after {
-    background: rgba(12, 242, 180, 1);
-    box-shadow: 
-        0 0 0 4px rgba(12, 242, 180, 0.3),
-        0 0 0 8px rgba(12, 242, 180, 0.15);
-}
-
-.featureCard:hover .docsIcon {
-    background: linear-gradient(135deg, rgba(12, 242, 180, 0.25) 0%, rgba(12, 242, 180, 0.15) 100%);
-    border-color: rgba(12, 242, 180, 0.6);
-}
-
-.featureCard:hover .docsIcon::before {
-    background: linear-gradient(90deg, rgba(12, 242, 180, 0.9) 0%, rgba(12, 242, 180, 0.6) 100%);
-    box-shadow: 
-        0 6px 0 rgba(12, 242, 180, 0.7),
-        0 12px 0 rgba(12, 242, 180, 0.6),
-        0 18px 0 rgba(12, 242, 180, 0.5),
-        0 24px 0 rgba(12, 242, 180, 0.4);
-}
-
-.featureCard:hover .docsIcon::after {
-    background: linear-gradient(135deg, rgba(12, 242, 180, 0.5) 0%, rgba(12, 242, 180, 0.7) 100%);
-    border-color: rgba(12, 242, 180, 0.8);
-}
-
-.featureCard:hover .experienceIcon {
-    background: radial-gradient(circle at 30% 30%, rgba(12, 242, 180, 0.2) 0%, transparent 70%);
-}
-
-.featureCard:hover .experienceIcon::before {
-    background: linear-gradient(135deg, rgba(12, 242, 180, 0.4) 0%, rgba(12, 242, 180, 0.2) 100%);
-    border-color: rgba(12, 242, 180, 0.8);
-    box-shadow: 
-        0 0 0 4px rgba(12, 242, 180, 0.15),
-        0 0 0 8px rgba(12, 242, 180, 0.08);
-}
-
-.featureCard:hover .experienceIcon::after {
-    background: rgba(12, 242, 180, 0.8);
-    border-color: rgba(12, 242, 180, 1);
-    box-shadow: 
-        -6px -6px 0 -4px rgba(12, 242, 180, 0.6),
-        -12px -12px 0 -8px rgba(12, 242, 180, 0.3);
-}
-
-.featureCard:hover .tokenIcon::before {
-    border-color: rgba(12, 242, 180, 0.8);
-    background: rgba(12, 242, 180, 0.4);
-}
-
-.featureCard:hover .stakingIcon::before,
-.featureCard:hover .stakingIcon::after {
-    border-color: rgba(12, 242, 180, 0.8);
-    background: rgba(12, 242, 180, 0.5);
-}
-
-.featureCard:hover .identityIcon::before {
-    border-color: rgba(12, 242, 180, 0.8);
-    background: rgba(12, 242, 180, 0.4);
-}
-
-.featureCard:hover .oracleIcon::before {
-    background: rgba(12, 242, 180, 1);
-    box-shadow: 
-        0 0 0 6px rgba(12, 242, 180, 0.4),
-        0 0 0 12px rgba(12, 242, 180, 0.3),
-        0 0 0 18px rgba(12, 242, 180, 0.2);
-=======
-    padding: 2rem;
->>>>>>> a136125e
 }
 
 .breadcrumb {
@@ -1376,6 +81,1071 @@
 
 .metaItem {
     display: flex;
+    align-items: center;
+}
+
+/* Feature Icons */
+.featureIcon {
+    width: 60px;
+    height: 60px;
+    margin: 0 auto 1.5rem auto;
+    position: relative;
+    display: flex;
+    align-items: center;
+    justify-content: center;
+}
+
+/* Wallet Icon - Rounded rectangle with inner elements */
+.walletIcon {
+    width: 48px;
+    height: 32px;
+    background: linear-gradient(135deg, rgba(12, 242, 180, 0.2) 0%, rgba(12, 242, 180, 0.1) 100%);
+    border: 2px solid rgba(12, 242, 180, 0.4);
+    border-radius: 8px;
+    position: relative;
+}
+
+.walletIcon::before {
+    content: '';
+    position: absolute;
+    top: 6px;
+    left: 6px;
+    right: 6px;
+    height: 2px;
+    background: rgba(12, 242, 180, 0.6);
+    border-radius: 1px;
+}
+
+.walletIcon::after {
+    content: '';
+    position: absolute;
+    top: 12px;
+    left: 6px;
+    width: 12px;
+    height: 2px;
+    background: rgba(12, 242, 180, 0.4);
+    border-radius: 1px;
+}
+
+/* Transaction Icon - Interlocking circles */
+.transactionIcon {
+    width: 50px;
+    height: 50px;
+    position: relative;
+}
+
+.transactionIcon::before {
+    content: '';
+    position: absolute;
+    top: 0;
+    left: 0;
+    width: 32px;
+    height: 32px;
+    border: 3px solid rgba(12, 242, 180, 0.4);
+    border-radius: 50%;
+    background: rgba(12, 242, 180, 0.1);
+}
+
+.transactionIcon::after {
+    content: '';
+    position: absolute;
+    top: 18px;
+    left: 18px;
+    width: 32px;
+    height: 32px;
+    border: 3px solid rgba(12, 242, 180, 0.6);
+    border-radius: 50%;
+    background: rgba(12, 242, 180, 0.05);
+}
+
+/* Security Icon - Shield shape */
+.securityIcon {
+    width: 40px;
+    height: 48px;
+    background: linear-gradient(135deg, rgba(12, 242, 180, 0.2) 0%, rgba(12, 242, 180, 0.1) 100%);
+    border: 2px solid rgba(12, 242, 180, 0.4);
+    border-radius: 20px 20px 0 0;
+    position: relative;
+    clip-path: polygon(0 0, 100% 0, 100% 70%, 50% 100%, 0 70%);
+}
+
+.securityIcon::before {
+    content: '';
+    position: absolute;
+    top: 12px;
+    left: 50%;
+    transform: translateX(-50%);
+    width: 16px;
+    height: 16px;
+    border: 2px solid rgba(12, 242, 180, 0.6);
+    border-radius: 50%;
+    background: transparent;
+}
+
+.securityIcon::after {
+    content: '';
+    position: absolute;
+    top: 20px;
+    left: 50%;
+    transform: translateX(-50%);
+    width: 6px;
+    height: 8px;
+    background: rgba(12, 242, 180, 0.6);
+    border-radius: 0 0 3px 3px;
+}
+
+/* Business Icon - Building/network structure */
+.businessIcon {
+    width: 50px;
+    height: 50px;
+    position: relative;
+}
+
+.businessIcon::before {
+    content: '';
+    position: absolute;
+    top: 8px;
+    left: 50%;
+    transform: translateX(-50%);
+    width: 20px;
+    height: 20px;
+    background: linear-gradient(135deg, rgba(12, 242, 180, 0.3) 0%, rgba(12, 242, 180, 0.1) 100%);
+    border: 2px solid rgba(12, 242, 180, 0.5);
+    border-radius: 4px;
+}
+
+.businessIcon::after {
+    content: '';
+    position: absolute;
+    bottom: 8px;
+    left: 0;
+    right: 0;
+    height: 16px;
+    background: linear-gradient(135deg, rgba(12, 242, 180, 0.2) 0%, rgba(12, 242, 180, 0.05) 100%);
+    border: 2px solid rgba(12, 242, 180, 0.4);
+    border-radius: 8px;
+    border-top: none;
+}
+
+/* Add connecting lines for business icon */
+.businessIcon {
+    background-image: 
+        linear-gradient(90deg, transparent 48%, rgba(12, 242, 180, 0.3) 49%, rgba(12, 242, 180, 0.3) 51%, transparent 52%),
+        linear-gradient(0deg, transparent 48%, rgba(12, 242, 180, 0.3) 49%, rgba(12, 242, 180, 0.3) 51%, transparent 52%);
+    background-position: center 28px, 25px center;
+    background-size: 100% 2px, 2px 100%;
+    background-repeat: no-repeat;
+}
+
+/* Icon hover animations */
+.featureCard:hover .featureIcon {
+    transform: scale(1.1);
+    transition: transform 0.3s cubic-bezier(0.4, 0, 0.2, 1);
+}
+
+.featureCard:hover .walletIcon,
+.featureCard:hover .transactionIcon,
+.featureCard:hover .securityIcon,
+.featureCard:hover .businessIcon {
+    filter: brightness(1.2);
+    transition: filter 0.3s ease;
+}
+
+.featureCard:hover .walletIcon::before,
+.featureCard:hover .walletIcon::after {
+    background: rgba(12, 242, 180, 0.8);
+}
+
+.featureCard:hover .transactionIcon::before {
+    border-color: rgba(12, 242, 180, 0.6);
+    background: rgba(12, 242, 180, 0.15);
+}
+
+.featureCard:hover .transactionIcon::after {
+    border-color: rgba(12, 242, 180, 0.8);
+    background: rgba(12, 242, 180, 0.1);
+}
+
+.featureCard:hover .securityIcon::before,
+.featureCard:hover .securityIcon::after {
+    border-color: rgba(12, 242, 180, 0.8);
+    background: rgba(12, 242, 180, 0.8);
+}
+
+.featureCard:hover .businessIcon::before {
+    border-color: rgba(12, 242, 180, 0.7);
+    background: linear-gradient(135deg, rgba(12, 242, 180, 0.4) 0%, rgba(12, 242, 180, 0.2) 100%);
+}
+
+.featureCard:hover .businessIcon::after {
+    border-color: rgba(12, 242, 180, 0.6);
+    background: linear-gradient(135deg, rgba(12, 242, 180, 0.3) 0%, rgba(12, 242, 180, 0.1) 100%);
+}
+
+/* New Wallet Icons - Enhanced Complex Versions */
+/* Interface Icon - Multi-chain network hub */
+.interfaceIcon {
+    width: 52px;
+    height: 52px;
+    position: relative;
+    background: radial-gradient(circle at center, rgba(12, 242, 180, 0.1) 0%, transparent 70%);
+    border-radius: 50%;
+}
+
+.interfaceIcon::before {
+    content: '';
+    position: absolute;
+    top: 50%;
+    left: 50%;
+    transform: translate(-50%, -50%);
+    width: 16px;
+    height: 16px;
+    background: linear-gradient(135deg, rgba(12, 242, 180, 0.4) 0%, rgba(12, 242, 180, 0.6) 100%);
+    border: 2px solid rgba(12, 242, 180, 0.8);
+    border-radius: 50%;
+    box-shadow: 
+        0 0 0 8px rgba(12, 242, 180, 0.1),
+        0 0 0 16px rgba(12, 242, 180, 0.05);
+}
+
+.interfaceIcon::after {
+    content: '';
+    position: absolute;
+    top: 6px;
+    left: 6px;
+    width: 8px;
+    height: 8px;
+    background: rgba(12, 242, 180, 0.5);
+    border: 1px solid rgba(12, 242, 180, 0.7);
+    border-radius: 50%;
+    box-shadow: 
+        34px 0 0 rgba(12, 242, 180, 0.5),
+        34px 0 0 0 1px rgba(12, 242, 180, 0.7),
+        17px 34px 0 rgba(12, 242, 180, 0.4),
+        17px 34px 0 0 1px rgba(12, 242, 180, 0.6),
+        0 34px 0 rgba(12, 242, 180, 0.4),
+        0 34px 0 0 1px rgba(12, 242, 180, 0.6);
+}
+
+.interfaceIcon {
+    background-image: 
+        linear-gradient(45deg, transparent 48%, rgba(12, 242, 180, 0.3) 49%, rgba(12, 242, 180, 0.3) 51%, transparent 52%),
+        linear-gradient(-45deg, transparent 48%, rgba(12, 242, 180, 0.3) 49%, rgba(12, 242, 180, 0.3) 51%, transparent 52%),
+        linear-gradient(135deg, transparent 48%, rgba(12, 242, 180, 0.2) 49%, rgba(12, 242, 180, 0.2) 51%, transparent 52%),
+        linear-gradient(-135deg, transparent 48%, rgba(12, 242, 180, 0.2) 49%, rgba(12, 242, 180, 0.2) 51%, transparent 52%);
+    background-position: center, center, center, center;
+    background-size: 35px 1px, 35px 1px, 35px 1px, 35px 1px;
+    background-repeat: no-repeat;
+}
+
+/* Core Module Icon - Layered security vault */
+.coreModuleIcon {
+    width: 50px;
+    height: 50px;
+    position: relative;
+    background: conic-gradient(from 0deg, rgba(12, 242, 180, 0.2) 0%, rgba(12, 242, 180, 0.1) 50%, rgba(12, 242, 180, 0.2) 100%);
+    border: 2px solid rgba(12, 242, 180, 0.4);
+    border-radius: 50%;
+}
+
+.coreModuleIcon::before {
+    content: '';
+    position: absolute;
+    top: 50%;
+    left: 50%;
+    transform: translate(-50%, -50%);
+    width: 32px;
+    height: 32px;
+    background: linear-gradient(135deg, rgba(12, 242, 180, 0.3) 0%, rgba(12, 242, 180, 0.1) 100%);
+    border: 2px solid rgba(12, 242, 180, 0.6);
+    clip-path: polygon(25% 0%, 75% 0%, 100% 50%, 75% 100%, 25% 100%, 0% 50%);
+}
+
+.coreModuleIcon::after {
+    content: '';
+    position: absolute;
+    top: 50%;
+    left: 50%;
+    transform: translate(-50%, -50%);
+    width: 18px;
+    height: 18px;
+    background: rgba(12, 242, 180, 0.4);
+    border: 1px solid rgba(12, 242, 180, 0.8);
+    clip-path: polygon(25% 0%, 75% 0%, 100% 50%, 75% 100%, 25% 100%, 0% 50%);
+}
+
+.coreModuleIcon {
+    background-image: 
+        radial-gradient(circle at 15% 15%, rgba(12, 242, 180, 0.3) 2px, transparent 3px),
+        radial-gradient(circle at 85% 15%, rgba(12, 242, 180, 0.3) 2px, transparent 3px),
+        radial-gradient(circle at 15% 85%, rgba(12, 242, 180, 0.3) 2px, transparent 3px),
+        radial-gradient(circle at 85% 85%, rgba(12, 242, 180, 0.3) 2px, transparent 3px);
+}
+
+/* Developer Icon - Advanced code editor */
+.developerIcon {
+    width: 52px;
+    height: 40px;
+    position: relative;
+    background: linear-gradient(135deg, rgba(12, 242, 180, 0.15) 0%, rgba(12, 242, 180, 0.05) 100%);
+    border: 2px solid rgba(12, 242, 180, 0.4);
+    border-radius: 8px;
+}
+
+.developerIcon::before {
+    content: '';
+    position: absolute;
+    top: 6px;
+    left: 6px;
+    width: 12px;
+    height: 12px;
+    background: transparent;
+    border-left: 3px solid rgba(12, 242, 180, 0.7);
+    border-top: 3px solid rgba(12, 242, 180, 0.7);
+    transform: rotate(-45deg);
+}
+
+.developerIcon::after {
+    content: '';
+    position: absolute;
+    top: 6px;
+    right: 6px;
+    width: 12px;
+    height: 12px;
+    background: transparent;
+    border-right: 3px solid rgba(12, 242, 180, 0.7);
+    border-top: 3px solid rgba(12, 242, 180, 0.7);
+    transform: rotate(45deg);
+}
+
+.developerIcon {
+    background-image: 
+        linear-gradient(90deg, rgba(12, 242, 180, 0.4) 0%, rgba(12, 242, 180, 0.4) 2px, transparent 2px, transparent 6px, rgba(12, 242, 180, 0.3) 6px, rgba(12, 242, 180, 0.3) 14px, transparent 14px, transparent 18px, rgba(12, 242, 180, 0.4) 18px, rgba(12, 242, 180, 0.4) 24px, transparent 24px),
+        linear-gradient(90deg, transparent 8px, rgba(12, 242, 180, 0.3) 8px, rgba(12, 242, 180, 0.3) 16px, transparent 16px, transparent 20px, rgba(12, 242, 180, 0.4) 20px, rgba(12, 242, 180, 0.4) 28px, transparent 28px),
+        linear-gradient(90deg, rgba(12, 242, 180, 0.5) 0%, rgba(12, 242, 180, 0.5) 4px, transparent 4px, transparent 12px, rgba(12, 242, 180, 0.3) 12px, rgba(12, 242, 180, 0.3) 20px, transparent 20px);
+    background-position: 8px 16px, 8px 20px, 8px 24px;
+    background-size: 36px 2px, 36px 2px, 36px 2px;
+    background-repeat: no-repeat;
+}
+
+/* Package Icon - NPM package with detailed structure */
+.packageIcon {
+    width: 48px;
+    height: 48px;
+    position: relative;
+    background: linear-gradient(135deg, rgba(12, 242, 180, 0.2) 0%, rgba(12, 242, 180, 0.1) 100%);
+    border: 2px solid rgba(12, 242, 180, 0.4);
+    border-radius: 12px;
+}
+
+.packageIcon::before {
+    content: '';
+    position: absolute;
+    top: 8px;
+    left: 8px;
+    right: 8px;
+    height: 12px;
+    background: linear-gradient(90deg, rgba(12, 242, 180, 0.4) 0%, rgba(12, 242, 180, 0.6) 50%, rgba(12, 242, 180, 0.4) 100%);
+    border: 1px solid rgba(12, 242, 180, 0.6);
+    border-radius: 4px;
+    box-shadow: 0 2px 0 rgba(12, 242, 180, 0.2);
+}
+
+.packageIcon::after {
+    content: '';
+    position: absolute;
+    bottom: 8px;
+    left: 8px;
+    right: 8px;
+    top: 28px;
+    background: 
+        linear-gradient(90deg, transparent 0%, transparent 20%, rgba(12, 242, 180, 0.3) 20%, rgba(12, 242, 180, 0.3) 80%, transparent 80%),
+        linear-gradient(0deg, rgba(12, 242, 180, 0.2) 0%, rgba(12, 242, 180, 0.1) 100%);
+    border: 1px solid rgba(12, 242, 180, 0.3);
+    border-radius: 4px;
+}
+
+.packageIcon {
+    background-image: 
+        radial-gradient(circle at 50% 50%, rgba(12, 242, 180, 0.6) 1px, transparent 2px),
+        linear-gradient(45deg, transparent 46%, rgba(12, 242, 180, 0.2) 47%, rgba(12, 242, 180, 0.2) 53%, transparent 54%),
+        linear-gradient(-45deg, transparent 46%, rgba(12, 242, 180, 0.2) 47%, rgba(12, 242, 180, 0.2) 53%, transparent 54%);
+    background-position: center 14px, center, center;
+    background-size: 4px 4px, 20px 20px, 20px 20px;
+    background-repeat: no-repeat;
+}
+
+/* New Tx Class Icons - Enhanced Complex Versions */
+/* Unify Icon - Advanced convergence system */
+.unifyIcon {
+    width: 52px;
+    height: 44px;
+    position: relative;
+    background: radial-gradient(ellipse at center, rgba(12, 242, 180, 0.1) 0%, transparent 70%);
+}
+
+.unifyIcon::before {
+    content: '';
+    position: absolute;
+    top: 8px;
+    left: 0;
+    width: 18px;
+    height: 18px;
+    background: linear-gradient(135deg, rgba(12, 242, 180, 0.4) 0%, rgba(12, 242, 180, 0.2) 100%);
+    border: 2px solid rgba(12, 242, 180, 0.6);
+    border-radius: 4px;
+    box-shadow: 
+        0 0 0 2px rgba(12, 242, 180, 0.2),
+        34px 0 0 rgba(12, 242, 180, 0.4),
+        34px 0 0 0 2px rgba(12, 242, 180, 0.6),
+        34px 0 0 2px rgba(12, 242, 180, 0.2);
+}
+
+.unifyIcon::after {
+    content: '';
+    position: absolute;
+    bottom: 8px;
+    left: 50%;
+    transform: translateX(-50%);
+    width: 24px;
+    height: 20px;
+    background: linear-gradient(135deg, rgba(12, 242, 180, 0.5) 0%, rgba(12, 242, 180, 0.3) 100%);
+    border: 2px solid rgba(12, 242, 180, 0.7);
+    border-radius: 6px;
+    box-shadow: 0 0 0 2px rgba(12, 242, 180, 0.3);
+}
+
+.unifyIcon {
+    background-image: 
+        linear-gradient(135deg, transparent 48%, rgba(12, 242, 180, 0.4) 49%, rgba(12, 242, 180, 0.4) 51%, transparent 52%),
+        linear-gradient(45deg, transparent 48%, rgba(12, 242, 180, 0.4) 49%, rgba(12, 242, 180, 0.4) 51%, transparent 52%),
+        radial-gradient(circle at 50% 75%, rgba(12, 242, 180, 0.3) 2px, transparent 3px);
+    background-position: 13px 13px, 39px 13px, center;
+    background-size: 26px 2px, 26px 2px, 4px 4px;
+    background-repeat: no-repeat;
+}
+
+/* Tx Class Icon - Advanced modular architecture */
+.txClassIcon {
+    width: 50px;
+    height: 50px;
+    position: relative;
+    background: conic-gradient(from 45deg, rgba(12, 242, 180, 0.15) 0%, rgba(12, 242, 180, 0.05) 50%, rgba(12, 242, 180, 0.15) 100%);
+    border: 2px solid rgba(12, 242, 180, 0.3);
+    border-radius: 12px;
+}
+
+.txClassIcon::before {
+    content: '';
+    position: absolute;
+    top: 6px;
+    left: 6px;
+    width: 16px;
+    height: 16px;
+    background: linear-gradient(135deg, rgba(12, 242, 180, 0.4) 0%, rgba(12, 242, 180, 0.2) 100%);
+    border: 1px solid rgba(12, 242, 180, 0.6);
+    border-radius: 6px;
+    box-shadow: 
+        22px 0 0 rgba(12, 242, 180, 0.3),
+        22px 0 0 0 1px rgba(12, 242, 180, 0.5),
+        0 22px 0 rgba(12, 242, 180, 0.3),
+        0 22px 0 0 1px rgba(12, 242, 180, 0.5),
+        22px 22px 0 rgba(12, 242, 180, 0.5),
+        22px 22px 0 0 1px rgba(12, 242, 180, 0.7);
+}
+
+.txClassIcon::after {
+    content: '';
+    position: absolute;
+    top: 50%;
+    left: 50%;
+    transform: translate(-50%, -50%);
+    width: 8px;
+    height: 8px;
+    background: rgba(12, 242, 180, 0.8);
+    border-radius: 50%;
+    box-shadow: 
+        0 0 0 4px rgba(12, 242, 180, 0.2),
+        0 0 0 8px rgba(12, 242, 180, 0.1);
+}
+
+.txClassIcon {
+    background-image: 
+        linear-gradient(90deg, transparent 48%, rgba(12, 242, 180, 0.3) 49%, rgba(12, 242, 180, 0.3) 51%, transparent 52%),
+        linear-gradient(0deg, transparent 48%, rgba(12, 242, 180, 0.3) 49%, rgba(12, 242, 180, 0.3) 51%, transparent 52%);
+    background-position: center, center;
+    background-size: 38px 1px, 1px 38px;
+    background-repeat: no-repeat;
+}
+
+/* Docs Icon - Advanced documentation system */
+.docsIcon {
+    width: 44px;
+    height: 50px;
+    position: relative;
+    background: linear-gradient(135deg, rgba(12, 242, 180, 0.2) 0%, rgba(12, 242, 180, 0.1) 100%);
+    border: 2px solid rgba(12, 242, 180, 0.4);
+    border-radius: 8px;
+    clip-path: polygon(0 0, 85% 0, 100% 15%, 100% 100%, 0 100%);
+}
+
+.docsIcon::before {
+    content: '';
+    position: absolute;
+    top: 12px;
+    left: 8px;
+    right: 12px;
+    height: 3px;
+    background: linear-gradient(90deg, rgba(12, 242, 180, 0.7) 0%, rgba(12, 242, 180, 0.4) 100%);
+    border-radius: 1px;
+    box-shadow: 
+        0 6px 0 rgba(12, 242, 180, 0.5),
+        0 12px 0 rgba(12, 242, 180, 0.4),
+        0 18px 0 rgba(12, 242, 180, 0.3),
+        0 24px 0 rgba(12, 242, 180, 0.3);
+}
+
+.docsIcon::after {
+    content: '';
+    position: absolute;
+    top: 0;
+    right: 0;
+    width: 12px;
+    height: 12px;
+    background: linear-gradient(135deg, rgba(12, 242, 180, 0.3) 0%, rgba(12, 242, 180, 0.5) 100%);
+    border: 1px solid rgba(12, 242, 180, 0.6);
+    clip-path: polygon(0 0, 0 100%, 100% 100%);
+}
+
+.docsIcon {
+    background-image: 
+        radial-gradient(circle at 20% 70%, rgba(12, 242, 180, 0.4) 1px, transparent 2px),
+        radial-gradient(circle at 30% 80%, rgba(12, 242, 180, 0.3) 1px, transparent 2px),
+        linear-gradient(45deg, transparent 85%, rgba(12, 242, 180, 0.2) 86%, rgba(12, 242, 180, 0.2) 100%);
+    background-position: left bottom, left bottom, top right;
+    background-size: 8px 8px, 8px 8px, 15px 15px;
+    background-repeat: no-repeat;
+}
+
+/* Experience Icon - Advanced UX optimization */
+.experienceIcon {
+    width: 52px;
+    height: 52px;
+    position: relative;
+    background: radial-gradient(circle at 30% 30%, rgba(12, 242, 180, 0.15) 0%, transparent 70%);
+    border-radius: 50%;
+}
+
+.experienceIcon::before {
+    content: '';
+    position: absolute;
+    top: 8px;
+    left: 8px;
+    width: 24px;
+    height: 24px;
+    background: linear-gradient(135deg, rgba(12, 242, 180, 0.3) 0%, rgba(12, 242, 180, 0.1) 100%);
+    border: 2px solid rgba(12, 242, 180, 0.6);
+    border-radius: 50%;
+    box-shadow: 
+        0 0 0 4px rgba(12, 242, 180, 0.1),
+        0 0 0 8px rgba(12, 242, 180, 0.05);
+}
+
+.experienceIcon::after {
+    content: '';
+    position: absolute;
+    bottom: 6px;
+    right: 6px;
+    width: 16px;
+    height: 16px;
+    background: rgba(12, 242, 180, 0.6);
+    border: 2px solid rgba(12, 242, 180, 0.8);
+    border-radius: 50%;
+    box-shadow: 
+        -6px -6px 0 -4px rgba(12, 242, 180, 0.4),
+        -12px -12px 0 -8px rgba(12, 242, 180, 0.2);
+}
+
+.experienceIcon {
+    background-image: 
+        linear-gradient(45deg, transparent 48%, rgba(12, 242, 180, 0.3) 49%, rgba(12, 242, 180, 0.3) 51%, transparent 52%),
+        linear-gradient(-45deg, transparent 48%, rgba(12, 242, 180, 0.3) 49%, rgba(12, 242, 180, 0.3) 51%, transparent 52%),
+        radial-gradient(circle at 75% 25%, rgba(12, 242, 180, 0.4) 2px, transparent 3px),
+        radial-gradient(circle at 25% 75%, rgba(12, 242, 180, 0.3) 1px, transparent 2px);
+    background-position: 20px 20px, 20px 20px, top right, bottom left;
+    background-size: 16px 1px, 16px 1px, 4px 4px, 4px 4px;
+    background-repeat: no-repeat;
+}
+
+/* Midnight Icons */
+/* Token Icon - Coin stack */
+.tokenIcon {
+    width: 40px;
+    height: 48px;
+    position: relative;
+}
+
+.tokenIcon::before {
+    content: '';
+    position: absolute;
+    top: 0;
+    left: 0;
+    width: 40px;
+    height: 12px;
+    background: rgba(12, 242, 180, 0.3);
+    border: 2px solid rgba(12, 242, 180, 0.6);
+    border-radius: 50%;
+}
+
+.tokenIcon::after {
+    content: '';
+    position: absolute;
+    top: 8px;
+    left: 0;
+    width: 40px;
+    height: 12px;
+    background: rgba(12, 242, 180, 0.2);
+    border: 2px solid rgba(12, 242, 180, 0.4);
+    border-radius: 50%;
+}
+
+.tokenIcon {
+    background-image: 
+        ellipse(20px 6px at 50% 90%);
+    background: radial-gradient(ellipse 20px 6px at 50% 90%, rgba(12, 242, 180, 0.1) 0%, transparent 70%);
+    border-bottom: 2px solid rgba(12, 242, 180, 0.3);
+    border-radius: 0 0 50% 50%;
+}
+
+/* Staking Icon - Stacked bars */
+.stakingIcon {
+    width: 44px;
+    height: 44px;
+    position: relative;
+    display: flex;
+    align-items: flex-end;
+    justify-content: space-between;
+    padding: 0 4px 4px 4px;
+}
+
+.stakingIcon::before {
+    content: '';
+    width: 8px;
+    height: 20px;
+    background: rgba(12, 242, 180, 0.4);
+    border: 1px solid rgba(12, 242, 180, 0.6);
+    border-radius: 2px;
+}
+
+.stakingIcon::after {
+    content: '';
+    width: 8px;
+    height: 32px;
+    background: rgba(12, 242, 180, 0.3);
+    border: 1px solid rgba(12, 242, 180, 0.5);
+    border-radius: 2px;
+}
+
+.stakingIcon {
+    background-image: 
+        linear-gradient(to top, rgba(12, 242, 180, 0.2) 0%, rgba(12, 242, 180, 0.2) 50%, transparent 50%);
+    background-position: 16px bottom;
+    background-size: 8px 28px;
+    background-repeat: no-repeat;
+    border: 1px solid rgba(12, 242, 180, 0.4);
+    border-radius: 4px;
+}
+
+/* Identity Icon - ID card */
+.identityIcon {
+    width: 44px;
+    height: 32px;
+    background: linear-gradient(135deg, rgba(12, 242, 180, 0.2) 0%, rgba(12, 242, 180, 0.1) 100%);
+    border: 2px solid rgba(12, 242, 180, 0.4);
+    border-radius: 6px;
+    position: relative;
+}
+
+.identityIcon::before {
+    content: '';
+    position: absolute;
+    top: 4px;
+    left: 4px;
+    width: 12px;
+    height: 12px;
+    background: rgba(12, 242, 180, 0.3);
+    border: 1px solid rgba(12, 242, 180, 0.6);
+    border-radius: 50%;
+}
+
+.identityIcon::after {
+    content: '';
+    position: absolute;
+    top: 6px;
+    right: 4px;
+    width: 20px;
+    height: 2px;
+    background: rgba(12, 242, 180, 0.5);
+    border-radius: 1px;
+    box-shadow: 0 4px 0 rgba(12, 242, 180, 0.4);
+}
+
+/* Oracle Icon - Signal waves */
+.oracleIcon {
+    width: 48px;
+    height: 48px;
+    position: relative;
+}
+
+.oracleIcon::before {
+    content: '';
+    position: absolute;
+    top: 50%;
+    left: 50%;
+    transform: translate(-50%, -50%);
+    width: 8px;
+    height: 8px;
+    background: rgba(12, 242, 180, 0.8);
+    border-radius: 50%;
+    box-shadow: 
+        0 0 0 6px rgba(12, 242, 180, 0.3),
+        0 0 0 12px rgba(12, 242, 180, 0.2),
+        0 0 0 18px rgba(12, 242, 180, 0.1);
+}
+
+/* Mimir Icons */
+/* AI Docs Icon - Document with brain pattern */
+.aiDocsIcon {
+    width: 36px;
+    height: 44px;
+    background: linear-gradient(135deg, rgba(12, 242, 180, 0.2) 0%, rgba(12, 242, 180, 0.1) 100%);
+    border: 2px solid rgba(12, 242, 180, 0.4);
+    border-radius: 4px;
+    position: relative;
+}
+
+.aiDocsIcon::before {
+    content: '';
+    position: absolute;
+    top: 8px;
+    left: 6px;
+    width: 8px;
+    height: 8px;
+    background: rgba(12, 242, 180, 0.6);
+    border-radius: 50%;
+    box-shadow: 
+        10px 0 0 -2px rgba(12, 242, 180, 0.4),
+        5px 6px 0 -2px rgba(12, 242, 180, 0.4),
+        10px 12px 0 -2px rgba(12, 242, 180, 0.3);
+}
+
+/* RAG Icon - Network with retrieval nodes */
+.ragIcon {
+    width: 50px;
+    height: 50px;
+    position: relative;
+}
+
+.ragIcon::before {
+    content: '';
+    position: absolute;
+    top: 8px;
+    left: 50%;
+    transform: translateX(-50%);
+    width: 16px;
+    height: 16px;
+    background: rgba(12, 242, 180, 0.3);
+    border: 2px solid rgba(12, 242, 180, 0.6);
+    border-radius: 50%;
+}
+
+.ragIcon::after {
+    content: '';
+    position: absolute;
+    bottom: 8px;
+    left: 8px;
+    width: 12px;
+    height: 12px;
+    background: rgba(12, 242, 180, 0.2);
+    border: 2px solid rgba(12, 242, 180, 0.4);
+    border-radius: 50%;
+}
+
+.ragIcon {
+    background-image: 
+        linear-gradient(45deg, transparent 48%, rgba(12, 242, 180, 0.3) 49%, rgba(12, 242, 180, 0.3) 51%, transparent 52%);
+    background-position: 16px 16px;
+    background-size: 20px 20px;
+    background-repeat: no-repeat;
+}
+
+.ragIcon {
+    background-image: 
+        linear-gradient(135deg, transparent 48%, rgba(12, 242, 180, 0.3) 49%, rgba(12, 242, 180, 0.3) 51%, transparent 52%),
+        radial-gradient(circle at 75% 75%, rgba(12, 242, 180, 0.2) 25%, transparent 26%);
+    background-position: center, bottom right;
+    background-size: 24px 24px, 12px 12px;
+    background-repeat: no-repeat;
+}
+
+/* MCP Icon - Protocol connection */
+.mcpIcon {
+    width: 48px;
+    height: 36px;
+    position: relative;
+}
+
+.mcpIcon::before {
+    content: '';
+    position: absolute;
+    top: 0;
+    left: 0;
+    width: 16px;
+    height: 16px;
+    background: rgba(12, 242, 180, 0.3);
+    border: 2px solid rgba(12, 242, 180, 0.6);
+    border-radius: 4px;
+}
+
+.mcpIcon::after {
+    content: '';
+    position: absolute;
+    top: 0;
+    right: 0;
+    width: 16px;
+    height: 16px;
+    background: rgba(12, 242, 180, 0.3);
+    border: 2px solid rgba(12, 242, 180, 0.6);
+    border-radius: 4px;
+}
+
+.mcpIcon {
+    background-image: 
+        linear-gradient(90deg, transparent 0%, transparent 35%, rgba(12, 242, 180, 0.4) 40%, rgba(12, 242, 180, 0.4) 60%, transparent 65%, transparent 100%);
+    background-position: center;
+    background-size: 100% 3px;
+    background-repeat: no-repeat;
+}
+
+/* Testing Icon - Checkmarks in grid */
+.testingIcon {
+    width: 44px;
+    height: 44px;
+    position: relative;
+    display: grid;
+    grid-template-columns: 1fr 1fr;
+    grid-template-rows: 1fr 1fr;
+    gap: 4px;
+    padding: 4px;
+}
+
+.testingIcon::before {
+    content: '';
+    background: rgba(12, 242, 180, 0.2);
+    border: 1px solid rgba(12, 242, 180, 0.4);
+    border-radius: 4px;
+    position: relative;
+}
+
+.testingIcon::after {
+    content: '';
+    background: rgba(12, 242, 180, 0.3);
+    border: 1px solid rgba(12, 242, 180, 0.5);
+    border-radius: 4px;
+}
+
+.testingIcon {
+    background-image: 
+        linear-gradient(45deg, transparent 40%, rgba(12, 242, 180, 0.6) 45%, rgba(12, 242, 180, 0.6) 50%, transparent 55%),
+        linear-gradient(-45deg, transparent 40%, rgba(12, 242, 180, 0.6) 45%, rgba(12, 242, 180, 0.6) 50%, transparent 55%);
+    background-position: 8px 8px, 28px 28px;
+    background-size: 8px 8px, 8px 8px;
+    background-repeat: no-repeat;
+}
+
+/* Hover effects for enhanced new wallet icons */
+.featureCard:hover .interfaceIcon {
+    background: radial-gradient(circle at center, rgba(12, 242, 180, 0.2) 0%, transparent 70%);
+}
+
+.featureCard:hover .interfaceIcon::before {
+    background: linear-gradient(135deg, rgba(12, 242, 180, 0.6) 0%, rgba(12, 242, 180, 0.8) 100%);
+    border-color: rgba(12, 242, 180, 1);
+    box-shadow: 
+        0 0 0 8px rgba(12, 242, 180, 0.15),
+        0 0 0 16px rgba(12, 242, 180, 0.08);
+}
+
+.featureCard:hover .interfaceIcon::after {
+    background: rgba(12, 242, 180, 0.7);
+    border-color: rgba(12, 242, 180, 0.9);
+    box-shadow: 
+        34px 0 0 rgba(12, 242, 180, 0.7),
+        34px 0 0 0 1px rgba(12, 242, 180, 0.9),
+        17px 34px 0 rgba(12, 242, 180, 0.6),
+        17px 34px 0 0 1px rgba(12, 242, 180, 0.8),
+        0 34px 0 rgba(12, 242, 180, 0.6),
+        0 34px 0 0 1px rgba(12, 242, 180, 0.8);
+}
+
+.featureCard:hover .coreModuleIcon {
+    background: conic-gradient(from 0deg, rgba(12, 242, 180, 0.3) 0%, rgba(12, 242, 180, 0.2) 50%, rgba(12, 242, 180, 0.3) 100%);
+    border-color: rgba(12, 242, 180, 0.6);
+}
+
+.featureCard:hover .coreModuleIcon::before {
+    background: linear-gradient(135deg, rgba(12, 242, 180, 0.4) 0%, rgba(12, 242, 180, 0.2) 100%);
+    border-color: rgba(12, 242, 180, 0.8);
+}
+
+.featureCard:hover .coreModuleIcon::after {
+    background: rgba(12, 242, 180, 0.6);
+    border-color: rgba(12, 242, 180, 1);
+}
+
+.featureCard:hover .developerIcon {
+    background: linear-gradient(135deg, rgba(12, 242, 180, 0.2) 0%, rgba(12, 242, 180, 0.1) 100%);
+    border-color: rgba(12, 242, 180, 0.6);
+}
+
+.featureCard:hover .developerIcon::before {
+    border-left-color: rgba(12, 242, 180, 0.9);
+    border-top-color: rgba(12, 242, 180, 0.9);
+}
+
+.featureCard:hover .developerIcon::after {
+    border-right-color: rgba(12, 242, 180, 0.9);
+    border-top-color: rgba(12, 242, 180, 0.9);
+}
+
+.featureCard:hover .packageIcon {
+    background: linear-gradient(135deg, rgba(12, 242, 180, 0.25) 0%, rgba(12, 242, 180, 0.15) 100%);
+    border-color: rgba(12, 242, 180, 0.6);
+}
+
+.featureCard:hover .packageIcon::before {
+    background: linear-gradient(90deg, rgba(12, 242, 180, 0.6) 0%, rgba(12, 242, 180, 0.8) 50%, rgba(12, 242, 180, 0.6) 100%);
+    border-color: rgba(12, 242, 180, 0.8);
+}
+
+.featureCard:hover .packageIcon::after {
+    background: 
+        linear-gradient(90deg, transparent 0%, transparent 20%, rgba(12, 242, 180, 0.5) 20%, rgba(12, 242, 180, 0.5) 80%, transparent 80%),
+        linear-gradient(0deg, rgba(12, 242, 180, 0.3) 0%, rgba(12, 242, 180, 0.2) 100%);
+    border-color: rgba(12, 242, 180, 0.5);
+}
+
+/* Enhanced hover effects for new Tx Class icons */
+.featureCard:hover .unifyIcon {
+    background: radial-gradient(ellipse at center, rgba(12, 242, 180, 0.15) 0%, transparent 70%);
+}
+
+.featureCard:hover .unifyIcon::before {
+    background: linear-gradient(135deg, rgba(12, 242, 180, 0.6) 0%, rgba(12, 242, 180, 0.4) 100%);
+    border-color: rgba(12, 242, 180, 0.8);
+    box-shadow: 
+        0 0 0 2px rgba(12, 242, 180, 0.3),
+        34px 0 0 rgba(12, 242, 180, 0.6),
+        34px 0 0 0 2px rgba(12, 242, 180, 0.8),
+        34px 0 0 2px rgba(12, 242, 180, 0.3);
+}
+
+.featureCard:hover .unifyIcon::after {
+    background: linear-gradient(135deg, rgba(12, 242, 180, 0.7) 0%, rgba(12, 242, 180, 0.5) 100%);
+    border-color: rgba(12, 242, 180, 0.9);
+    box-shadow: 0 0 0 2px rgba(12, 242, 180, 0.4);
+}
+
+.featureCard:hover .txClassIcon {
+    background: conic-gradient(from 45deg, rgba(12, 242, 180, 0.2) 0%, rgba(12, 242, 180, 0.1) 50%, rgba(12, 242, 180, 0.2) 100%);
+    border-color: rgba(12, 242, 180, 0.5);
+}
+
+.featureCard:hover .txClassIcon::before {
+    background: linear-gradient(135deg, rgba(12, 242, 180, 0.6) 0%, rgba(12, 242, 180, 0.4) 100%);
+    border-color: rgba(12, 242, 180, 0.8);
+    box-shadow: 
+        22px 0 0 rgba(12, 242, 180, 0.5),
+        22px 0 0 0 1px rgba(12, 242, 180, 0.7),
+        0 22px 0 rgba(12, 242, 180, 0.5),
+        0 22px 0 0 1px rgba(12, 242, 180, 0.7),
+        22px 22px 0 rgba(12, 242, 180, 0.7),
+        22px 22px 0 0 1px rgba(12, 242, 180, 0.9);
+}
+
+.featureCard:hover .txClassIcon::after {
+    background: rgba(12, 242, 180, 1);
+    box-shadow: 
+        0 0 0 4px rgba(12, 242, 180, 0.3),
+        0 0 0 8px rgba(12, 242, 180, 0.15);
+}
+
+.featureCard:hover .docsIcon {
+    background: linear-gradient(135deg, rgba(12, 242, 180, 0.25) 0%, rgba(12, 242, 180, 0.15) 100%);
+    border-color: rgba(12, 242, 180, 0.6);
+}
+
+.featureCard:hover .docsIcon::before {
+    background: linear-gradient(90deg, rgba(12, 242, 180, 0.9) 0%, rgba(12, 242, 180, 0.6) 100%);
+    box-shadow: 
+        0 6px 0 rgba(12, 242, 180, 0.7),
+        0 12px 0 rgba(12, 242, 180, 0.6),
+        0 18px 0 rgba(12, 242, 180, 0.5),
+        0 24px 0 rgba(12, 242, 180, 0.4);
+}
+
+.featureCard:hover .docsIcon::after {
+    background: linear-gradient(135deg, rgba(12, 242, 180, 0.5) 0%, rgba(12, 242, 180, 0.7) 100%);
+    border-color: rgba(12, 242, 180, 0.8);
+}
+
+.featureCard:hover .experienceIcon {
+    background: radial-gradient(circle at 30% 30%, rgba(12, 242, 180, 0.2) 0%, transparent 70%);
+}
+
+.featureCard:hover .experienceIcon::before {
+    background: linear-gradient(135deg, rgba(12, 242, 180, 0.4) 0%, rgba(12, 242, 180, 0.2) 100%);
+    border-color: rgba(12, 242, 180, 0.8);
+    box-shadow: 
+        0 0 0 4px rgba(12, 242, 180, 0.15),
+        0 0 0 8px rgba(12, 242, 180, 0.08);
+}
+
+.featureCard:hover .experienceIcon::after {
+    background: rgba(12, 242, 180, 0.8);
+    border-color: rgba(12, 242, 180, 1);
+    box-shadow: 
+        -6px -6px 0 -4px rgba(12, 242, 180, 0.6),
+        -12px -12px 0 -8px rgba(12, 242, 180, 0.3);
+}
+
+.featureCard:hover .tokenIcon::before {
+    border-color: rgba(12, 242, 180, 0.8);
+    background: rgba(12, 242, 180, 0.4);
+}
+
+.featureCard:hover .stakingIcon::before,
+.featureCard:hover .stakingIcon::after {
+    border-color: rgba(12, 242, 180, 0.8);
+    background: rgba(12, 242, 180, 0.5);
+}
+
+.featureCard:hover .identityIcon::before {
+    border-color: rgba(12, 242, 180, 0.8);
+    background: rgba(12, 242, 180, 0.4);
+}
+
+.featureCard:hover .oracleIcon::before {
+    background: rgba(12, 242, 180, 1);
+    box-shadow: 
+        0 0 0 6px rgba(12, 242, 180, 0.4),
+        0 0 0 12px rgba(12, 242, 180, 0.3),
+        0 0 0 18px rgba(12, 242, 180, 0.2);
+}
+
+.featureList {
+    display: flex;
+    flex-wrap: wrap;
     flex-direction: column;
     gap: 0.5rem;
 }
