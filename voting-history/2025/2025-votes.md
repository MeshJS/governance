# DRep Voting History for 2025

| MeshJS      | Cardano Governance Actions |
| -------------- | ------------------------------------------------------- |
| Proposal Title | [Amaru Treasury Withdrawal 2025](https://adastat.net/governances/60ed6ab43c840ff888a8af30a1ed27b41e9f4a91a89822b2b63d1bfc52aeec4500) |
| Hash           | 60ed6ab43c840ff888a8af30a1ed27b41e9f4a91a89822b2b63d1bfc52aeec4500 |
| Action ID      | gov_action1vrkk4dpuss8l3z9g4uc2rmf8ks0f7j534zvz9v4k85dlc54wa3zsqq68rx0 |
| Type           | TreasuryWithdrawals |
| Proposed Epoch | 566 |
| Expires Epoch  | 573 |
| Vote           | ✅Yes |
| Vote Submitted | 7/10/2025 |
<<<<<<< HEAD
| Rationale       | Title: Amaru Treasury Withdrawal 2025 Type: Treasury Withdrawal Members of the Mesh DRep have voted as following on the governace action Amaru Treasury Withdrawal 2025 Yes: 4 votes No: 0 votes Abstain: 0 votes Therefore, we YES on the Amaru Treasury Withdrawal 2025. Our rationale We mainly apply and extend our rationale to the previous Amaru info action which has been approved since then and enabled this follow up Treasury Withdrawal proposal. - modest budget request. Amaru requests a total of 1.5M Ada, which is a reasonable amount for the outlined work, furthermore, we appreciate the well outlined budget allocations of the proposal. However, it is important to keep in mind that the 1.5M Ada requested from Amaru are not the full budget which will be required to fully build and implement the Node, further funding requests will surely come. Therefore, it would be great to get a at least rough estimation of the total budget required ahead and beyond the initial 1.5M Ada. - feasible deliverables The proposal is well scoped, the envisioned deliverables are very likely to be achieved, one of the most solid proposal we have seen so far indeed and a great first treasury withdrawal gov action. - Ecosystem value Amaru, supporting cardano node diversity definitely adds great value to the cardano ecosystem and we fully support serious projects working on that front. The - All-star Team We have no doubt on the team, sort of a finest all-star crew at Amaru with all the needed skills, expertise and experience to successfully execute and complete the proposal We see the Amaru treasury-withdrawal proposal similar to their initial info-action as really well written proposals which introduces a gold standard and a high quality for governance actions from which we hope that other proposers will draw from. Furthermore, we see Pragma as a highly competent organisation which does not only manages its operations in a highly desirable way but also ensures that projects like Amaru have a highest likelyhood in a cost-effective development and further maintenance. If you approve of our reasoning and want to further support us, we welcome you to delegate to our Mesh DRep More about our DRep at: https://gov.meshjs.dev/drep-voting |
=======
| Rationale       | No rationale available |
>>>>>>> 77587c7b
|Link|https://adastat.net/transactions/ae6409b74d9c36a414bd127ce72a5bb5c74ffdcd58b643a328600baace2a60a1 |


---

| MeshJS      | Cardano Governance Actions |
| -------------- | ------------------------------------------------------- |
| Proposal Title | [Set a 300 million ADA Net Change Limit for Epochs 563–635](https://adastat.net/governances/637e3c256da9c1350847ca3211e8c44e3660a4471e8b6f68a8c537746b4aeb7300) |
| Hash           | 637e3c256da9c1350847ca3211e8c44e3660a4471e8b6f68a8c537746b4aeb7300 |
| Action ID      | gov_action1vdlrcftd48qn2zz8egepr6xyfcmxpfz8r69k769gc5mhg662adesq9yy8pl |
| Type           | InfoAction |
| Proposed Epoch | 556 |
| Expires Epoch  | 563 |
| Vote           | ⚪Abstain |
| Vote Submitted | 6/7/2025 |
| Rationale       | Members of the Mesh DRep have voted as following on the governace action: Set a 300 million ADA Net Change Limit for Epochs 563–635: Yes: 0 votes No: 2 votes Abstain: 3 votes Therefore, we will vote Abstain on the proposal in its current form. Rationale: We already voted Yes on the NCL = 200M Ada proposal and vote abstain on the NCL 300M Ada. |
|Link|https://adastat.net/transactions/3413a2fb941005dd7bf9f682f36a2b3c64a6c8f8d2e8040a993855eeccbc4d12 |


---

| MeshJS      | Cardano Governance Actions |
| -------------- | ------------------------------------------------------- |
| Proposal Title | [Cardano Blockchain Ecosystem Budget: Amaru Node Development 2025](https://adastat.net/governances/bd488931f792651fefa9c6fda185a2c6cec83245b51d994e33090ce36e29cc2600) |
| Hash           | bd488931f792651fefa9c6fda185a2c6cec83245b51d994e33090ce36e29cc2600 |
| Action ID      | gov_action1h4ygjv0hjfj3lmafcm76rpdzcm8vsvj9k5wejn3npyxwxm3fesnqqw9kxxz |
| Type           | InfoAction |
| Proposed Epoch | 556 |
| Expires Epoch  | 563 |
| Vote           | ✅Yes |
| Vote Submitted | 6/6/2025 |
| Rationale       | Members of the Mesh DRep have voted as following on the governace action: Cardano Blockchain Ecosystem Budget: Amaru Node Development 2025: Yes: 7 votes No: 0 votes Abstain: 0 votes Therefore, we support the Amaru proposal. Rationale: - modest budget request. Amaru requests a total of 1.5M Ada, which is a reasonable amount for the outlined work, furthermore, we appreciate the well outlined budget allocations of the proposal - feasible deliverables The proposal is well scoped, the envisioned deliverables are very likely to be achieved, one of the most solid proposal we have seen so far indeed. - Ecosystem value Amaru, supporting cardano node diversity definitely adds great value to the cardano ecosystem and we fully support serious projects working on that front - All-star Team We have no doubt on the team, sort of a finest all-star crew at Amaru with all the needed skills, expertise and experience to successfully execute and complete the proposal We see the Amaru proposal as a really well written proposal which introduces a gold standard and a high quality for governance actions from which we hope that other proposers will draw from. Furthermore, we see Pragma as a highly competent organisation which does not only manages its operations in a highly desirable way but also ensures that its projects like Amaru have a highest likelyhood in a cost-effective development and further maintenance. If you approve of our reasoning and want to further support us, we welcome you to delegate to our Mesh DRep More about our DRep at: https://gov.meshjs.dev/drep-voting |
|Link|https://adastat.net/transactions/5394deadeda08098a34dd08dc438a027972ed46018373fb1adc20f85ca520748 |


---

| MeshJS      | Cardano Governance Actions |
| -------------- | ------------------------------------------------------- |
| Proposal Title | [2025 Cardano Blockchain Ecosystem Budget - 7.5M ₳ for community builders](https://adastat.net/governances/defbf15b06092718adf4befeab982e03d2966b9caeef93c19e470549ef75ea4900) |
| Hash           | defbf15b06092718adf4befeab982e03d2966b9caeef93c19e470549ef75ea4900 |
| Action ID      | gov_action1mmalzkcxpyn33t05hml2hxpwq0ffv6uu4mhe8sv7guz5nmm4afysqlmepzl |
| Type           | InfoAction |
| Proposed Epoch | 556 |
| Expires Epoch  | 563 |
| Vote           | ✅Yes |
| Vote Submitted | 6/6/2025 |
| Rationale       | Members of the Mesh DRep have voted as following on the governace action: 2025 Cardano Blockchain Ecosystem Budget - 7.5M ₳ for community builders: Yes: 6 votes No: 1 votes Abstain: 0 votes Therefore, we support the proposal. Rationale: We see the proposal as a serious effort from cardano builders to enable funds for important development which further improves the Cardano ecosystem. While we generally act careful with package proposals like this, which include multiple projects and funding allocations under one proposal, we think that the total of 7 projects within this package have a high likelyhood of a successful execution. Most teams in this proposal have a strong track record and have proven to have all required skills and expertise to ensure a successful implementation. That being sad, we still have some doubts on the administrations of the proposal and hope that the effectivity and efficiency wont be impacted by too much bureaucratic overhead which naturally comes with large collaborative proposals. If you approve of our reasoning and want to further support us, we welcome you to delegate to our Mesh DRep More about our DRep at: https://gov.meshjs.dev/drep-voting |
|Link|https://adastat.net/transactions/5b29ba2a4512e1df0c5e44fe6f474e85499ef5e9d881db3255b847420f7dee7c |


---

| MeshJS      | Cardano Governance Actions |
| -------------- | ------------------------------------------------------- |
| Proposal Title | [Cardano Treasury DeFi Liquidity Budget](https://adastat.net/governances/4840e305563327358cf70dae5015b2df8f8c35cef03f74521d4f117ac17bc38400) |
| Hash           | 4840e305563327358cf70dae5015b2df8f8c35cef03f74521d4f117ac17bc38400 |
| Action ID      | gov_action1fpqwxp2kxvnntr8hpkh9q9djm78ccdww7qlhg5safugh4stmcwzqql5lauu |
| Type           | InfoAction |
| Proposed Epoch | 556 |
| Expires Epoch  | 563 |
| Vote           | ❌No |
| Vote Submitted | 6/5/2025 |
| Rationale       | Members of the Mesh DRep Collective have voted as following on the info action Cardano Treasury DeFi Liquidity Budget : Yes: 0 votes No: 4 votes Abstain: 1 vote Therefore, we will not support the Proposal in its current form. Our rationale: We are actually not forcefully against the proposal itself but can not support the proposal since it does not provide the correct onchain data, the stored data from the proposer does not matches anymore the data at the time the proposal was initially created, hence why many explorers are not able to display content correctly, leading to quite some confusion for DReps. We encourage the proposer to resubmit the proposal with the correct data. If you approve of our reasoning and want to further support us, we welcome you to delegate to our Mesh DRep More about our DRep at: https://gov.meshjs.dev/drep-voting |
|Link|https://adastat.net/transactions/f582dae8ecb62f09fe005405b607e5323b08066685493ce0918777d8b4191c96 |


---

| MeshJS      | Cardano Governance Actions |
| -------------- | ------------------------------------------------------- |
| Proposal Title | [Set a 300 million ADA Net Change Limit for Epochs 563–635](https://adastat.net/governances/637e3c256da9c1350847ca3211e8c44e3660a4471e8b6f68a8c537746b4aeb7300) |
| Hash           | 637e3c256da9c1350847ca3211e8c44e3660a4471e8b6f68a8c537746b4aeb7300 |
| Action ID      | gov_action1vdlrcftd48qn2zz8egepr6xyfcmxpfz8r69k769gc5mhg662adesq9yy8pl |
| Type           | InfoAction |
| Proposed Epoch | 556 |
| Expires Epoch  | 563 |
| Vote           | ✅Yes |
| Vote Submitted | 6/4/2025 |
| Rationale       | Members of the Mesh DRep have voted as following on the governace action: Set a 300 million ADA Net Change Limit for Epochs 563–635: Yes: 0 votes No: 2 votes Abstain: 3 votes Therefore, we will vote Abstain on the proposal in its current form. Rationale: We already voted Yes on the NCL = 200M Ada proposal and vote abstain on the NCL 300M Ada. |
|Link|https://adastat.net/transactions/6c64b6b54aca658afc154dedb3d5f72f4ca8baa66f01f5d44edc7451c027b970 |


---

| MeshJS      | Cardano Governance Actions |
| -------------- | ------------------------------------------------------- |
| Proposal Title | [Cardano Blockchain Ecosystem Budget - 275M ada Administered by Intersect](https://adastat.net/governances/e14de8d9dc4f4ddf3fe9250a8a926e20f10e99b86bd0610b77d7a054981591ee00) |
| Hash           | e14de8d9dc4f4ddf3fe9250a8a926e20f10e99b86bd0610b77d7a054981591ee00 |
| Action ID      | gov_action1u9x73kwufaxa70lfy59g4ynwyrcsaxdcd0gxzzmh67s9fxq4j8hqqk2phgh |
| Type           | InfoAction |
| Proposed Epoch | 557 |
| Expires Epoch  | 564 |
| Vote           | ❌No |
| Vote Submitted | 6/1/2025 |
| Rationale       | Members of the Mesh DRep have voted as following on the governace action: Cardano Blockchain Ecosystem Budget - 275M ada Administered by Intersect: Yes: 3 votes No: 4 votes Abstain: 0 votes Therefore, we will not support the proposal in its current form. Rationale: budget request, since we voted Yes on the NCL 200M Ada, this proposal exceeds the budgets we seem as appropriate for Treasury spendings in 2025, keeping in mind that we are already half-way through the year. Furthermore, we do have doubts of the need of a funding administrator as outlined in the proposal, which itself consumes already several million Ada. Furthermore, even if we may support a large part of the proposals within the package, we identify several budget allocation within the package as highly concerning and dont feel confident to give it a lumb yes vote. We would prefer a more granular approach which allows voters to decide onchain on each proposal and not only on the whole package as one. feasible deliverables, Due to the massive package, including a wide range of proposals as well as a funding administrator from which we saw in the past that many efforts have not been managed as effectively as we would like to, we see large risks in the successful delivery of the proposal. The produced overhead likely introduces many non-essential burocratic processes which will consume time and resources which could be better spend otherwise and which actually introduces many risks since the process introduces a single point of failure with a central funding administrator on which all proposals have to rely on. The new onchain governance system, in our perspective, was set to exactly avoid such single points of failures. Ecosystem value, Summarising all notes already mentioned, we see a high risk in the successful execution of the proposal and therefore have to doubt the value provided to the ecosystem. Team, Many proposals included in the package have awesome teams with highest skill sets and experience, however, this does not account for all proposals, either does it apply to the funding administrator. Lets be clear, we appreciate Intersect and its effort, yet the past has shown that many efforts at Intersect have not been able to stand up and match with the communities expectations. We surely believe that intersect has its place at the ecosystem, and while Intersect matures and gains experience and expertise, we still think that Intersect at its current stage has a high risk on being a effective administrator of such a large budget and scope. Recommendation. Learn from Project Catalyst, start small, build experience and expertise step by step and increase scope and budgets over time to ensure that the actual capacities to effectively manage such large operations are battle proofed and well matured. If you approve of our reasoning and want to further support us, we welcome you to delegate to our Mesh DRep More about our DRep at: https://gov.meshjs.dev/drep-voting |
|Link|https://adastat.net/transactions/a77ce4a6648f6693ace082ac212e049b463806699beb212fd301730d67da5f35 |


---

| MeshJS      | Cardano Governance Actions |
| -------------- | ------------------------------------------------------- |
| Proposal Title | [2025 Cardano NCL](https://adastat.net/governances/7d9fc9fe4cee64fb34e57783378ac869a85c78d6fbcd4078ed131ab6fa3c7db600) |
| Hash           | 7d9fc9fe4cee64fb34e57783378ac869a85c78d6fbcd4078ed131ab6fa3c7db600 |
| Action ID      | gov_action10k0unljvaej0kd89w7pn0zkgdx59c7xkl0x5q78dzvdtd73u0kmqq5xl5y5 |
| Type           | InfoAction |
| Proposed Epoch | 554 |
| Expires Epoch  | 561 |
| Vote           | ✅Yes |
| Vote Submitted | 5/13/2025 |
| Rationale       | Members of the Mesh DRep have voted as following on the 2025 Cardano NCL Yes: 4 votes No: 0 votes Abstain: 3 votes When it comes to Cardano Treasury spendings, with Mesh we are surely more on the conservative side. We see the first year of Cardano onchain governance and its treasury spendings as a crucial year in which we'd do better to prioritise on how we spend treasury and making sure that spendings are effective and efficient, focusing on high quality spending rather then high quantity spending. Having a smaller NCL sends a clear message to the ecosystem to be careful and more strict in our budget allocations in 2025. Also worth to keep in mind that in 2025, we are in the periodically recurring bull year, from historical data we can expect a increase of Ada price, meaning that less Ada have to be spend. This is already the case since we see many budget proposals currently calculating their budget requests on 0.50 USD per Ada, yet the last time Ada was globally traded at 0.50 USD/Ada was in late 2024. Therefore, we support the NCL = 200M ADA. |
|Link|https://adastat.net/transactions/d7b13ea9b79ef883ea74210583d1a0333e32953e988bbbfc182cbfa69d05e1de |


---

| MeshJS      | Cardano Governance Actions |
| -------------- | ------------------------------------------------------- |
| Proposal Title | [Set 2025 Net Change Limit of 300M ADA, 2026 Net Change Limit of 250M ADA](https://adastat.net/governances/7f320409d9998712ff3a3cdf0c9439e1543f236a3d746766f78f1fdbe1e06bf800) |
| Hash           | 7f320409d9998712ff3a3cdf0c9439e1543f236a3d746766f78f1fdbe1e06bf800 |
| Action ID      | gov_action10ueqgzwenxr39le68n0se9peu92r7gm2846xwehh3u0ahc0qd0uqqyljxu5 |
| Type           | InfoAction |
| Proposed Epoch | 546 |
| Expires Epoch  | 553 |
| Vote           | ❌No |
| Vote Submitted | 4/16/2025 |
| Rationale       | We see the alternative '2025 Net-Change-Limit' (gov_action1nd3t833j7v5sz65k3tp9yyvztw60sjcjgcgjr37682s3m7frwrusqmd2k80) proposal as a more robust and clear proposal, since it focuses on 2025 solely instead of 2025+2026, we vote NO on this proposal and YES on the alternative. We see the NCL of 350M Ada for 2025 as a relatively high, yet acceptable metric which is likely to cover all most relevant funding to core operations within the Cardano Ecosystem |
|Link|https://adastat.net/transactions/edb68b980c151d01db1db054af4f176c2af9bdbedfa977aed08e1354fd717120 |


---

| MeshJS      | Cardano Governance Actions |
| -------------- | ------------------------------------------------------- |
| Proposal Title | [2025 Net Change Limit](https://adastat.net/governances/9b62b3c632f329016a968ac25211825bb4f84b12461121c7da3aa11df92370f900) |
| Hash           | 9b62b3c632f329016a968ac25211825bb4f84b12461121c7da3aa11df92370f900 |
| Action ID      | gov_action1nd3t833j7v5sz65k3tp9yyvztw60sjcjgcgjr37682s3m7frwrusqmd2k80 |
| Type           | InfoAction |
| Proposed Epoch | 547 |
| Expires Epoch  | 554 |
| Vote           | ✅Yes |
| Vote Submitted | 4/14/2025 |
| Rationale       | We see the NCL of 350M Ada for 2025 as a relatively high, yet acceptable metric which is likely to cover all most relevant funding to core operations within the Cardano Ecosystem. Good enough to agree with. Lets then make sure that we effectively allocate budgets up to 350m ADA in 2025 and not waste funds with projects no one needs. |
|Link|https://adastat.net/transactions/97286d801834e523e53c16ae2fc255f233ba8a1651eb0cf379e5d5f8ae22bd1f |


---

| MeshJS      | Cardano Governance Actions |
| -------------- | ------------------------------------------------------- |
| Proposal Title | [Defining the Cardano Vision and Roadmap for 2025 and beyond](https://adastat.net/governances/56f39054758f1a3cedc1de9225d66bf270b62dfdbfbc5399f1d6d43aceffc63600) |
| Hash           | 56f39054758f1a3cedc1de9225d66bf270b62dfdbfbc5399f1d6d43aceffc63600 |
| Action ID      | gov_action12meeq4r43udremwpm6fzt4nt7fctvt0ah7798x036m2r4nhlccmqqhmr9wx |
| Type           | InfoAction |
| Proposed Epoch | 542 |
| Expires Epoch  | 549 |
| Vote           | ✅Yes |
| Vote Submitted | 3/11/2025 |
| Rationale       | No rationale available |
|Link|https://adastat.net/transactions/464ceed8ec269a28d3fee305b1c0d397270b8193fbbb2557ab51c1b070f9171f |


---

| MeshJS      | Cardano Governance Actions |
| -------------- | ------------------------------------------------------- |
| Proposal Title | [Decrease Treasury Tax from 20% to 10%](https://adastat.net/governances/941502b0aa104c850d197923259444d2b57cab7af18b63143775465aaacc84f500) |
| Hash           | 941502b0aa104c850d197923259444d2b57cab7af18b63143775465aaacc84f500 |
| Action ID      | gov_action1js2s9v92zpxg2rge0y3jt9zy626he2m67x9kx9phw4r942kvsn6sqfym0d7 |
| Type           | ParameterChange |
| Proposed Epoch | 539 |
| Expires Epoch  | 546 |
| Vote           | ❌No |
| Vote Submitted | 2/22/2025 |
| Rationale       | No rationale available |
|Link|https://adastat.net/transactions/08b9205dcac01fed95287f6dc82f744cf66792c1de9f65d318c1085d2bca5946 |


---

| MeshJS      | Cardano Governance Actions |
| -------------- | ------------------------------------------------------- |
| Proposal Title | [Cardano Constitution to Replace the Interim Constitution](https://adastat.net/governances/8c653ee5c9800e6d31e79b5a7f7d4400c81d44717ad4db633dc18d4c07e4a4fd00) |
| Hash           | 8c653ee5c9800e6d31e79b5a7f7d4400c81d44717ad4db633dc18d4c07e4a4fd00 |
| Action ID      | gov_action133jnaewfsq8x6v08ndd87l2yqryp63r30t2dkceacxx5cply5n7sqzlcyqf |
| Type           | NewConstitution |
| Proposed Epoch | 537 |
| Expires Epoch  | 544 |
| Vote           | ✅Yes |
| Vote Submitted | 2/10/2025 |
| Rationale       | No rationale available |
|Link|https://adastat.net/transactions/3bed0723c02caca480d000ffa2ca4b4eec82cc8c02d5d8e5d3f9cac6e7bae1f1 |<|MERGE_RESOLUTION|>--- conflicted
+++ resolved
@@ -10,11 +10,23 @@
 | Expires Epoch  | 573 |
 | Vote           | ✅Yes |
 | Vote Submitted | 7/10/2025 |
-<<<<<<< HEAD
+| Rationale       | No rationale available |
+|Link|https://adastat.net/transactions/ae6409b74d9c36a414bd127ce72a5bb5c74ffdcd58b643a328600baace2a60a1 |
+
+
+---
+
+| MeshJS      | Cardano Governance Actions |
+| -------------- | ------------------------------------------------------- |
+| Proposal Title | [Amaru Treasury Withdrawal 2025](https://adastat.net/governances/60ed6ab43c840ff888a8af30a1ed27b41e9f4a91a89822b2b63d1bfc52aeec4500) |
+| Hash           | 60ed6ab43c840ff888a8af30a1ed27b41e9f4a91a89822b2b63d1bfc52aeec4500 |
+| Action ID      | gov_action1vrkk4dpuss8l3z9g4uc2rmf8ks0f7j534zvz9v4k85dlc54wa3zsqq68rx0 |
+| Type           | TreasuryWithdrawals |
+| Proposed Epoch | 566 |
+| Expires Epoch  | 573 |
+| Vote           | ✅Yes |
+| Vote Submitted | 7/10/2025 |
 | Rationale       | Title: Amaru Treasury Withdrawal 2025 Type: Treasury Withdrawal Members of the Mesh DRep have voted as following on the governace action Amaru Treasury Withdrawal 2025 Yes: 4 votes No: 0 votes Abstain: 0 votes Therefore, we YES on the Amaru Treasury Withdrawal 2025. Our rationale We mainly apply and extend our rationale to the previous Amaru info action which has been approved since then and enabled this follow up Treasury Withdrawal proposal. - modest budget request. Amaru requests a total of 1.5M Ada, which is a reasonable amount for the outlined work, furthermore, we appreciate the well outlined budget allocations of the proposal. However, it is important to keep in mind that the 1.5M Ada requested from Amaru are not the full budget which will be required to fully build and implement the Node, further funding requests will surely come. Therefore, it would be great to get a at least rough estimation of the total budget required ahead and beyond the initial 1.5M Ada. - feasible deliverables The proposal is well scoped, the envisioned deliverables are very likely to be achieved, one of the most solid proposal we have seen so far indeed and a great first treasury withdrawal gov action. - Ecosystem value Amaru, supporting cardano node diversity definitely adds great value to the cardano ecosystem and we fully support serious projects working on that front. The - All-star Team We have no doubt on the team, sort of a finest all-star crew at Amaru with all the needed skills, expertise and experience to successfully execute and complete the proposal We see the Amaru treasury-withdrawal proposal similar to their initial info-action as really well written proposals which introduces a gold standard and a high quality for governance actions from which we hope that other proposers will draw from. Furthermore, we see Pragma as a highly competent organisation which does not only manages its operations in a highly desirable way but also ensures that projects like Amaru have a highest likelyhood in a cost-effective development and further maintenance. If you approve of our reasoning and want to further support us, we welcome you to delegate to our Mesh DRep More about our DRep at: https://gov.meshjs.dev/drep-voting |
-=======
-| Rationale       | No rationale available |
->>>>>>> 77587c7b
 |Link|https://adastat.net/transactions/ae6409b74d9c36a414bd127ce72a5bb5c74ffdcd58b643a328600baace2a60a1 |
 
 
