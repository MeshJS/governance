


[GENERAL] Proposal title
Mesh UTXOS: Supercharge Business Onboarding to Cardano

<<<<<<< HEAD
[GENERAL] Budget
490,000 Ada
=======
Entity (Incorporated)

[GENERAL] Requested Funds in Ada

490,000 Ada

[GENERAL] Please specify how many months you expect your project to last (from 2-12 months)
Minimum 2 months - Maximum 12 months.
8


[GENERAL] Please indicate if your proposal has been auto-translated into English from another language.

No
>>>>>>> ee60e606

[GENERAL] What is the exact problem you want to solve? (200-character limit including spaces)
Cardano and Bitcoin lack business-ready onboarding tools such as non custodial wallets, social logins and gasless transactions, leaving them behind ecosystems like Ethereum.

[GENERAL] Summarize your solution to the problem (200-character limit including spaces)
UTXOS provides wallet-as-a-service, transaction sponsorship, and fiat on-ramp, enabling seamless onboarding and adoption for Cardano and Bitcoin apps.
<<<<<<< HEAD
=======
[GENERAL] Website/ GitHub repository, or any other relevant link
Link: https://utxos.dev/ 
Link 2: https://github.com/MeshJS/web3-sdk 
Link 3: 
[GENERAL] Does your project have any dependencies on other organizations, technical or otherwise?
Yes


[GENERAL] If YES, please describe what the dependency is and why you believe it is essential for your project’s delivery. If NO, please write “No dependencies.”
Our success depends on our network of collaborators who will integrate and adopt UTXOS. Since adoption is measured by active business use, their engagement is essential.
[GENERAL] Will your project’s output/s be fully open source?

No

[GENERAL] Please provide here more information on the open source status of your project outputs
All core building blocks of UTXOS are based on the open-source Mesh SDK. The UTXOS SDK will remain open source, while the commercial UTXOS platform itself will not be fully open source.
[METADATA] Themes:
Choose the most relevant tags that can help identify and categorize your project.
>>>>>>> ee60e606

[GENERAL] Website/ GitHub repository, or any other relevant link

[SOLUTION] Please describe your proposed solution.
Building on Cardano and Bitcoin today feels like Ethereum in 2016. Apps are coming, but the user experience is still broken. No social logins, no gasless transactions, and users drop off before onboarding.
On EVM chains, tools like Privy and Web3Auth solve this. On UTXO chains, no one is. That gap is our opportunity.
Mesh has long contributed to Cardano’s open-source ecosystem. Now we are channeling that expertise into UTXOS, an infrastructure platform that removes onboarding friction and grows DAUs. It enables businesses to scale apps without needing deep blockchain expertise.
This proposal funds the next stage of UTXOS: enhancing the platform and onboarding a first wave of clients, securing real-world usage and revenue, and taking a step toward long-term sustainability for Mesh.
The roadmap is here: https://docs.utxos.dev/roadmap
To ensure a strong launch, we are teaming up with Mercuryo for fiat on/off-ramp integration and Checkpoint for security. Together, Mesh, Checkpoint, and Mercuryo bring the essentials for taking UTXOS from code to clients quickly and safely.
Checkpoint: https://www.checkpoint.com/
Mercuryo: https://mercuryo.io/


Furthermore we are  running BD efforts with experienced Cardano advisors, ensuring client outreach while our developers stay focused on building.


[IMPACT] Please define the positive impact your project will have on the wider Cardano community.
At Mesh, the path from deployment to usage is short. Today, more than 900 projects rely on our tools, with over 120 already using the UTXOS SDK. Our goal is to expand this base and convert Mesh users into UTXOS adopters.
Impact is twofold:
For projects, UTXOS enables Web2-like onboarding such as social logins and gasless flows that make apps frictionless for users.


For Mesh, UTXOS revenue builds sustainability, ensuring long-term support and growth of our Cardano developer contribution to consistently advance ecosystem tooling.


To track adoption, UTXOS usage data will be published on our public dashboard for transparent community insights. Current Mesh stats: https://gov.meshjs.dev/mesh-stats 



[CAPABILITY & FEASIBILITY] What is your capability to deliver your project with high levels of trust and accountability? How do you intend to validate if your approach is feasible?
Mesh has been a longtime contributor to the cardano open source developer ecosystem. Our tools are widely used and we have proven our skills and commitment by building and maintaining essential tools which empower many to build on cardano since 2022. Over the time, by non-stop breathing and building Cardano, we have gained some finest expertise which makes it quite likely that we are able to validate and achieve our proposal objectives properly.
We have the technical expertise, ecosystem trust, and partner network to validate and deliver UTXOS. This proposal does not aim for instant massive returns, yet, to be a solid step toward recurring revenue and our sustainability within the Cardano ecosystem.

[Project Milestones] What are the key milestones you need to achieve in order to complete your project successfully?
## Milestone 1
**Budget:** ₳130,000
**Timeline:** Dec-Jan

**Outcomes:**
- Wallet as a service
- Integrate social logins
- Recoverable and exportable
- White label solution
- Third-party auth support
- Transaction sponsorship
- SDK for transaction sponsorship
- Successful sponsored transactions with a few partners' transactions
- Twitter thread of inform the public on the milestone completion

**Acceptance Criteria:**
- Completed social login bitcoin and cardano wallet feature
- Completed recover & export wallet feature
- Completed transaction sponsorship feature

**Evidence of Completion:**
- Features completed and available at utxos on mainnet
- Public link to Twitter/X Post to inform the public

## Milestone 2
**Budget:** ₳130,000
**Timeline:** Feb-Mar

**Outcomes:**
- Fiat on-ramp
- Develop and deploy full integration with Mercuryo for on-ramp and KYC processes
- Twitter thread of inform the public on the milestone completion

**Acceptance Criteria:**
- Completed integration with Mercuryo as on-ramp provider for UTXOS

**Evidence of Completion:**
- Features completed and available at utxos on mainnet
- Public link to Twitter/X Post to inform the public

## Milestone 3
**Budget:** ₳130,000
**Timeline:** Apr-May

**Outcomes:**
- Secure users wallets with web security provider (preferably Checkpoint)
- Enable all user wallets to be screened for attacks
- Implement 2 way communication to get real-time threat intelligence with a web security provider

**Acceptance Criteria:**
- Completed to secure user wallets
- Completed wallet screening for attacks
- Completed 2-way communicator for real-time threat intelligence with the web security provider

**Evidence of Completion:**
- Features completed and available at utxos on mainnet
- Public link to Twitter/X Post to inform the public

## Milestone 4
**Budget:** ₳45,000
**Timeline:** June

**Outcomes:**
- Product Launch
- Launch UTXOS with at least 10 clients
- Complete & launch the updated SDK for UTXOS
- Complete & publish Docs for developers for UTXOS
- Twitter thread of inform the public on the milestone completion

**Acceptance Criteria:**
- Completed to launch the updated UTXOS SDK
- Completed the creation of UTXOS Developer documentation
- Completed to launch UTXOS with at least 10 clients
- Published a Twitter thread to inform the public

**Evidence of Completion:**
- Public link to UTXOS SDK
- Public link to Docs
- Public link to concise report on completed launch with at least 10 Clients
- Public link to Twitter/X Post to inform the public

## Milestone 5
**Budget:** ₳10,000
**Timeline:** July

**Outcomes:**
- Proposal Close out:
- Create the official close out report
- Create the official close out video
- Publish a Twitter thread to inform the public on the successful milestone &amp; proposal completion
- Include UTXOS usage and development pulse on the Mesh Dashboard

**Acceptance Criteria:**
- Complete and submit the official Close out Video
- Complete and submit the official Close out Report
- Publish a Twitter thread to inform the Public
- Include UTXOS usage & metrics on Mesh Dashboard

**Evidence of Completion:**
- Public link to the Close Out Video
- Public link to the Close Out Report
- Public link to Twitter/X Post to inform the public
- Public link to usage & metrics page on Mesh dashboard


[RESOURCES] Who is in the project team and what are their roles?

Project Lead: Jingles
The initial founder and initiator of Mesh, a longterm Cardano Developer and contributor with a few excellent skills in building awesome stuff on cardano, to manage projects and teams and to ensure that objectives and deliverables are always met.
https://github.com/jinglescode 

Proposal tasks will be distributed amongst well experienced Mesh contributors which will individually opt in/out at respective milestone tasks to ensure that we always have all capacities needed to achieve our deliverables. You can learn more about our contributors community at:
https://gov.meshjs.dev/contributors 

Furthermore, direct collaborations with other cardano dev projects will be enacted to enable additional developer capacities.

Finally, direct collaboration with Dev Teams at Mercuryo and Checkpoint will help to ensure smooth and effective integrations to our proposal collaborators. Private telegram channels to coordinate worktasks between Mesh, Checkpoint & Mercuryo are already established.

[BUDGET & COSTS] Please provide a cost breakdown of the proposed work and resources.


The budget breakdown, as already outlined in the proposal milestones consists of:

Milestone 1: Wallet as a service & Tx Sponsorship
Budget: 130,000.00 Ada

Milestone 2: Fiat on-ramp & KYC
Budget: 130,000.00 Ada

Milestone 3: Wallet Security
Budget: 130,000.00 Ada

Milestone 4: Product Launch
Budget: 45,000.00 Ada

Milestone 5: Close out 
Budget: 10,000.00 Ada

For more details please check Milestones*

[VALUE FOR MONEY] How does the cost of the project represent value for money for the Cardano ecosystem?
Our proposal budget represents strong value for Cardano, since UTXOS directly addresses several of the ecosystem’s most pressing adoption barriers like user onboarding, transaction volume and developer Experience
Instead of every project reinventing complex wallet and onboarding infrastructure, UTXOS delivers a shared solution. By leveraging Mesh’s existing adoption across more than 900 projects, UTXOS has a strong  potential for solid reach and uptake.
The most important value yet, is definitely in the fact that the community encourages and empowers us and others to build products which help not only the ecosystem to grow, but  also help us to become long-term sustainable. We really love to build on Cardano, but we can't expect to solely rely on grant funding as we and many other Cardano dev projects do. The ecosystem invests in us, and we want to prove that we are worth it. 





<|MERGE_RESOLUTION|>--- conflicted
+++ resolved
@@ -3,55 +3,69 @@
 
 [GENERAL] Proposal title
 Mesh UTXOS: Supercharge Business Onboarding to Cardano
-
-<<<<<<< HEAD
-[GENERAL] Budget
-490,000 Ada
-=======
+[GENERAL] Name and surname of main applicant
+Mesh
+[GENERAL] Are you delivering this project as an individual or as an entity (whether formally incorporated or not)
+
 Entity (Incorporated)
 
 [GENERAL] Requested Funds in Ada
-
-490,000 Ada
 
 [GENERAL] Please specify how many months you expect your project to last (from 2-12 months)
 Minimum 2 months - Maximum 12 months.
-8
+0
 
 
 [GENERAL] Please indicate if your proposal has been auto-translated into English from another language.
-
+Yes
 No
->>>>>>> ee60e606
 
 [GENERAL] What is the exact problem you want to solve? (200-character limit including spaces)
 Cardano and Bitcoin lack business-ready onboarding tools such as non custodial wallets, social logins and gasless transactions, leaving them behind ecosystems like Ethereum.
 
 [GENERAL] Summarize your solution to the problem (200-character limit including spaces)
 UTXOS provides wallet-as-a-service, transaction sponsorship, and fiat on-ramp, enabling seamless onboarding and adoption for Cardano and Bitcoin apps.
-<<<<<<< HEAD
-=======
+
 [GENERAL] Website/ GitHub repository, or any other relevant link
 Link: https://utxos.dev/ 
 Link 2: https://github.com/MeshJS/web3-sdk 
 Link 3: 
 [GENERAL] Does your project have any dependencies on other organizations, technical or otherwise?
 Yes
-
+No
 
 [GENERAL] If YES, please describe what the dependency is and why you believe it is essential for your project’s delivery. If NO, please write “No dependencies.”
 Our success depends on our network of collaborators who will integrate and adopt UTXOS. Since adoption is measured by active business use, their engagement is essential.
 [GENERAL] Will your project’s output/s be fully open source?
-
+Yes
 No
 
 [GENERAL] Please provide here more information on the open source status of your project outputs
 All core building blocks of UTXOS are based on the open-source Mesh SDK. The UTXOS SDK will remain open source, while the commercial UTXOS platform itself will not be fully open source.
 [METADATA] Themes:
 Choose the most relevant tags that can help identify and categorize your project.
->>>>>>> ee60e606
-
-[GENERAL] Website/ GitHub repository, or any other relevant link
+
+[METADATA] SDG rating
+This field is optional. You can use the SDG Proposer Tool to help you include any relevant UN ...
+
+
+Describe your Collaborations
+With Mesh, we have a strong and healthy ecosystem around us with which we regularly team up to join forces at dedicated proposals. For this proposal, direct collaboration with Dev Teams at Mercuryo and Checkpoint will help to ensure smooth and effective integrations to our proposal collaborators. 
+
+Furthermore, direct collaborations with other cardano dev projects will be enacted to enable additional developer capacity while direct collaboration with well experienced Business Developers helps us to bring UTXOS from code to client
+
+Describe Funding Commitments
+We are fully committed to delivering UTXOS regardless of funding outcome. Catalyst funding accelerates our timeline and scope, but we are already investing significant internal resources, including developer time & our Ada funds into the initial build up of UTXOS.
+External partners (Mercuryo and Checkpoint) are also engaged without any heavy costs. Their involvement reduces both technical and financial risk.
+
+Describe your key performance metrics
+Our key metrics through which we will measure the proposal success are:
+Number of clients using UTXOS
+Range & diversity of clients using UTXOS
+Development activity of the UTXOS github code base
+Dependencies of the UTXOS SDK via nmpjs.com
+
+All the measurements and metrics will be included on the Mesh Dashboard to provide public assessment of UTXOS usage and development data
 
 [SOLUTION] Please describe your proposed solution.
 Building on Cardano and Bitcoin today feels like Ethereum in 2016. Apps are coming, but the user experience is still broken. No social logins, no gasless transactions, and users drop off before onboarding.
